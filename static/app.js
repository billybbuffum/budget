// Global state
let currentMonth = new Date();
let accounts = [];
let categories = [];
let categoryGroups = [];
let transactions = [];
let allocations = [];

// Theme management
function initializeTheme() {
    const savedTheme = localStorage.getItem('theme');
    const prefersDark = window.matchMedia('(prefers-color-scheme: dark)').matches;
    const theme = savedTheme || (prefersDark ? 'dark' : 'light');

    if (theme === 'dark') {
        document.documentElement.classList.add('dark');
        updateThemeIcon('dark');
    } else {
        document.documentElement.classList.remove('dark');
        updateThemeIcon('light');
    }
}

function toggleTheme() {
    const isDark = document.documentElement.classList.toggle('dark');
    const theme = isDark ? 'dark' : 'light';
    localStorage.setItem('theme', theme);
    updateThemeIcon(theme);
}

function updateThemeIcon(theme) {
    const icon = document.getElementById('theme-icon');
    if (icon) {
        icon.textContent = theme === 'dark' ? '☀️' : '🌙';
    }
}

// Make toggleTheme available globally for onclick handler
window.toggleTheme = toggleTheme;

// Utility functions
function formatCurrency(cents) {
    return new Intl.NumberFormat('en-US', {
        style: 'currency',
        currency: 'USD'
    }).format(cents / 100);
}

function formatDate(dateString) {
    return new Date(dateString).toLocaleDateString('en-US', {
        month: 'short',
        day: 'numeric',
        year: 'numeric'
    });
}

function getCurrentPeriod() {
    const year = currentMonth.getFullYear();
    const month = String(currentMonth.getMonth() + 1).padStart(2, '0');
    return `${year}-${month}`;
}

function formatMonthYear() {
    return currentMonth.toLocaleDateString('en-US', {
        month: 'long',
        year: 'numeric'
    });
}

// Show toast notification
function showToast(message, type = 'success') {
    const toast = document.getElementById('toast');
    const toastMessage = document.getElementById('toast-message');

    toastMessage.textContent = message;
    toast.className = 'toast active ' + (type === 'error' ? 'bg-red-600' : 'bg-green-600');

    setTimeout(() => {
        toast.className = 'toast';
    }, 3000);
}

// API functions
async function apiCall(endpoint, options = {}) {
    try {
        const response = await fetch(`/api${endpoint}`, {
            headers: {
                'Content-Type': 'application/json',
                ...options.headers
            },
            ...options
        });

        if (!response.ok) {
            const error = await response.text();
            throw new Error(error || `HTTP ${response.status}`);
        }

        // Check if response has content
        const text = await response.text();
        return text ? JSON.parse(text) : null;
    } catch (error) {
        console.error('API call failed:', error);
        showToast(error.message, 'error');
        throw error;
    }
}

// Load data functions
async function loadAccounts() {
    accounts = await apiCall('/accounts') || [];
    return accounts;
}

async function loadCategories() {
    categories = await apiCall('/categories') || [];
    return categories;
}

async function loadCategoryGroups() {
    categoryGroups = await apiCall('/category-groups') || [];
    return categoryGroups;
}

async function loadTransactions() {
    transactions = await apiCall('/transactions') || [];
    return transactions;
}

async function loadAllocations() {
    const period = getCurrentPeriod();
    allocations = await apiCall(`/allocations?period=${period}`) || [];
    return allocations;
}

async function loadReadyToAssign() {
    const period = getCurrentPeriod();
    const data = await apiCall(`/allocations/ready-to-assign?period=${period}`);
    return data?.ready_to_assign || 0;
}

async function loadAllocationSummary() {
    const period = getCurrentPeriod();
    return await apiCall(`/allocations/summary?period=${period}`) || { ready_to_assign: 0, categories: [] };
}

async function loadAccountSummary() {
    return await apiCall('/accounts/summary');
}

// View management
function showView(viewName) {
    // Update navigation
    document.querySelectorAll('.nav-item').forEach(item => {
        item.classList.remove('active');
        if (item.dataset.view === viewName) {
            item.classList.add('active');
        }
    });

    // Hide all views
    document.querySelectorAll('.view').forEach(view => {
        view.classList.add('hidden');
    });

    // Show selected view
    const viewElement = document.getElementById(`${viewName}-view`);
    if (viewElement) {
        viewElement.classList.remove('hidden');
    }

    // Load data for the view
    switch(viewName) {
        case 'budget':
            loadBudgetView();
            break;
        case 'accounts':
            loadAccountsView();
            break;
        case 'transactions':
            loadTransactionsView();
            break;
        case 'import':
            loadImportView();
            break;
    }
}

// Budget view
async function loadBudgetView() {
    document.getElementById('current-month').textContent = formatMonthYear();

    try {
        await Promise.all([loadCategories(), loadCategoryGroups(), loadAllocations()]);
        const summaryData = await loadAllocationSummary();

        // Extract ready_to_assign and categories from the response
        const readyToAssign = summaryData?.ready_to_assign || 0;
        const summary = summaryData?.categories || [];

        // Update Ready to Assign display with appropriate color
        const readyToAssignEl = document.getElementById('ready-to-assign');
        readyToAssignEl.textContent = formatCurrency(readyToAssign);
        if (readyToAssign < 0) {
            readyToAssignEl.className = 'text-3xl font-bold text-red-600';
        } else {
            readyToAssignEl.className = 'text-3xl font-bold text-blue-600';
        }

        const budgetCategories = document.getElementById('budget-categories');

        if (categories.length === 0) {
            budgetCategories.innerHTML = `
                <div class="text-center py-12">
                    <p class="text-gray-500 dark:text-gray-400 mb-4">No expense categories yet.</p>
                    <button onclick="showView('categories')" class="btn-primary">Create Your First Category</button>
                </div>
            `;
            return;
        }

        // Render groups and ungrouped categories
        budgetCategories.innerHTML = renderBudgetWithGroups(summary);

        // Initialize drag-and-drop after rendering
        initializeBudgetDragDrop();
    } catch (error) {
        console.error('Failed to load budget view:', error);
    }
}

function renderBudgetWithGroups(summary) {
    let html = '';

    // Sort groups by display order
    const sortedGroups = [...categoryGroups].sort((a, b) => a.display_order - b.display_order);

    // Render each group (including empty ones)
    for (const group of sortedGroups) {
        const groupCategories = categories.filter(c => c.group_id === group.id);
        html += renderGroupSection(group, groupCategories, summary);
    }

    // Always render ungrouped section
    const ungroupedCategories = categories.filter(c => !c.group_id);
    html += renderUngroupedSection(ungroupedCategories, summary);

    return html;
}

function renderGroupSection(group, groupCategories, summary) {
    const categoriesHtml = groupCategories.length > 0
        ? groupCategories.map(cat => renderBudgetCategory(cat, summary)).join('')
        : '<div class="text-gray-400 dark:text-gray-500 text-sm p-4 border-2 border-dashed border-gray-200 dark:border-gray-700 rounded text-center">Drag categories here</div>';

    return `
        <div class="budget-group mb-4" data-group-id="${group.id}">
<<<<<<< HEAD
            <div class="flex items-center gap-2 mb-2 p-2 bg-gray-100 rounded cursor-move hover:bg-gray-200 transition group">
                <span class="drag-handle text-gray-400">⋮⋮</span>
                <h3 class="text-lg font-semibold text-gray-700 flex-1 cursor-pointer hover:bg-gray-300 rounded px-2 py-1 -mx-2 -my-1"
                    onclick="event.stopPropagation(); startGroupNameEdit('${group.id}', '${group.name.replace(/'/g, "\\'")}')"
                    title="Click to edit group name">${group.name}</h3>
                <button onclick="event.stopPropagation(); deleteGroup('${group.id}');" class="text-xs text-red-600 hover:text-red-800 no-drag" title="Delete group">Delete</button>
=======
            <div class="flex items-center gap-2 mb-2 p-2 bg-gray-100 dark:bg-gray-700 rounded cursor-move hover:bg-gray-200 dark:hover:bg-gray-600 transition">
                <span class="drag-handle text-gray-400 dark:text-gray-500">⋮⋮</span>
                <h3 class="text-lg font-semibold text-gray-700 dark:text-gray-300 flex-1">${group.name}</h3>
                <button onclick="deleteGroup('${group.id}')" class="text-xs text-red-600 dark:text-red-400 hover:text-red-800 dark:hover:text-red-300">Delete</button>
>>>>>>> 44776c20
            </div>
            <div class="group-categories space-y-2 min-h-[60px]" data-group-id="${group.id}">
                ${categoriesHtml}
            </div>
            <button onclick="showAddCategoryInline('${group.id}');" class="mt-2 w-full text-sm text-blue-600 hover:text-blue-800 hover:bg-blue-50 rounded px-3 py-2 border border-dashed border-blue-300 transition">+ Add Category</button>
        </div>
    `;
}

function renderUngroupedSection(ungroupedCategories, summary) {
    const categoriesHtml = ungroupedCategories.length > 0
        ? ungroupedCategories.map(cat => renderBudgetCategory(cat, summary)).join('')
        : '<div class="text-gray-400 dark:text-gray-500 text-sm p-4 border-2 border-dashed border-gray-200 dark:border-gray-700 rounded text-center">Drag categories here to ungroup</div>';

    return `
        <div class="budget-group mb-4" data-group-id="ungrouped">
            <h3 class="text-lg font-semibold text-gray-500 dark:text-gray-400 mb-2 p-2">Ungrouped</h3>
            <div class="group-categories space-y-2 min-h-[60px]" data-group-id="ungrouped">
                ${categoriesHtml}
            </div>
            <button onclick="showAddCategoryInline(null);" class="mt-2 w-full text-sm text-blue-600 hover:text-blue-800 hover:bg-blue-50 rounded px-3 py-2 border border-dashed border-blue-300 transition">+ Add Category</button>
        </div>
    `;
}

function renderBudgetCategory(category, summary) {
    const allocation = allocations.find(a => a.category_id === category.id);
    const summaryItem = summary.find(s => s.category?.id === category.id);

    const allocated = allocation?.amount || 0;
    const spent = summaryItem?.activity ? -summaryItem.activity : 0;
    const available = summaryItem?.available || (allocated - spent);
    const availableClass = available >= 0 ? 'text-green-600' : 'text-red-600';

    const isPaymentCategory = category.payment_for_account_id != null;
    const isUnderfunded = summaryItem?.underfunded && summaryItem.underfunded > 0;

    const allocatedDisplay = isPaymentCategory
        ? `<div class="font-semibold text-gray-800 dark:text-gray-100" title="Auto-allocated">${formatCurrency(allocated)}</div>`
        : `<div class="font-semibold text-gray-800 dark:text-gray-100 cursor-pointer hover:bg-blue-50 dark:hover:bg-blue-900/30 rounded px-2 py-1 -mx-2 -my-1 no-drag"
                onclick="event.stopPropagation(); startInlineEdit('${category.id}', '${category.name.replace(/'/g, "\\'")}', ${allocated})"
                title="Click to edit">${formatCurrency(allocated)}</div>`;

    const underfundedWarning = isUnderfunded
        ? `<div class="mt-2 p-2 bg-red-50 dark:bg-red-900/20 border border-red-200 dark:border-red-800 rounded text-sm">
            <span class="text-red-600 dark:text-red-400 font-semibold">⚠️ Underfunded - Need ${formatCurrency(summaryItem.underfunded)} more</span>
        </div>` : '';

    const deleteButton = isPaymentCategory
        ? ''
        : `<button onclick="event.stopPropagation(); deleteCategory('${category.id}', '${category.name.replace(/'/g, "\\'")}');"
                   class="absolute top-1 left-1 w-4 h-4 flex items-center justify-center text-red-600 hover:text-red-800 hover:bg-red-50 rounded no-drag"
                   style="font-size: 10px; line-height: 1;"
                   title="Delete category">✕</button>`;

    return `
<<<<<<< HEAD
        <div class="budget-category group relative border border-gray-200 rounded-lg p-4 bg-white cursor-move ${isPaymentCategory ? 'bg-orange-50' : ''}"
=======
        <div class="budget-category border border-gray-200 dark:border-gray-700 rounded-lg p-4 bg-white dark:bg-gray-800 cursor-move ${isPaymentCategory ? 'bg-orange-50 dark:bg-orange-900/20' : ''}"
>>>>>>> 44776c20
             data-category-id="${category.id}">
            ${deleteButton}
            <div class="flex justify-between items-center">
                <div class="flex items-center gap-3 flex-1">
<<<<<<< HEAD
                    <span class="text-gray-400 text-xs">⋮⋮</span>
                    <div class="w-3 h-3 rounded-full flex-shrink-0 cursor-pointer hover:ring-2 hover:ring-blue-400 no-drag"
                         style="background-color: ${category.color || '#3b82f6'}"
                         onclick="event.stopPropagation(); showColorPicker('${category.id}', '${category.color || '#3b82f6'}');"
                         title="Click to change color"></div>
                    <div class="flex-1">
                        <div class="font-semibold text-gray-800 cursor-pointer hover:bg-gray-100 rounded px-2 py-1 -mx-2 -my-1 no-drag inline-block"
                             onclick="event.stopPropagation(); startCategoryNameEdit('${category.id}', '${category.name.replace(/'/g, "\\'")}')"
                             title="Click to edit name">${category.name}</div>
=======
                    <span class="text-gray-400 dark:text-gray-500 text-xs">⋮⋮</span>
                    <div class="w-3 h-3 rounded-full flex-shrink-0" style="background-color: ${category.color || '#3b82f6'}"></div>
                    <div class="flex-1">
                        <div class="font-semibold text-gray-800 dark:text-gray-100">${category.name}</div>
>>>>>>> 44776c20
                    </div>
                </div>
                <div class="flex gap-6 items-center">
                    <div class="text-right">
                        <div class="text-xs text-gray-500 dark:text-gray-400">Allocated</div>
                        ${allocatedDisplay}
                    </div>
                    <div class="text-right">
                        <div class="text-xs text-gray-500 dark:text-gray-400">Spent</div>
                        <div class="font-semibold text-gray-800 dark:text-gray-100">${formatCurrency(spent)}</div>
                    </div>
                    <div class="text-right min-w-[100px]">
                        <div class="text-xs text-gray-500 dark:text-gray-400">Available</div>
                        <div class="font-bold ${availableClass}">${formatCurrency(available)}</div>
                    </div>
                </div>
            </div>
            ${underfundedWarning}
        </div>
    `;
}

function initializeBudgetDragDrop() {
    // Make groups sortable
    const budgetContainer = document.getElementById('budget-categories');
    if (budgetContainer && window.Sortable) {
        new Sortable(budgetContainer, {
            animation: 150,
            handle: '.drag-handle',
            ghostClass: 'opacity-50',
            onEnd: async function(evt) {
                await updateGroupOrder();
            }
        });

        // Make categories within each group sortable
        document.querySelectorAll('.group-categories').forEach(groupEl => {
            new Sortable(groupEl, {
                group: 'categories',
                animation: 150,
                ghostClass: 'opacity-50',
                filter: '.no-drag',
                preventOnFilter: false,
                onEnd: async function(evt) {
                    const categoryId = evt.item.dataset.categoryId;
                    const newGroupId = evt.to.dataset.groupId;
                    await updateCategoryGroup(categoryId, newGroupId === 'ungrouped' ? null : newGroupId);
                }
            });
        });
    }
}

async function updateGroupOrder() {
    const groups = [...document.querySelectorAll('.budget-group[data-group-id]:not([data-group-id="ungrouped"])')];
    for (let i = 0; i < groups.length; i++) {
        const groupId = groups[i].dataset.groupId;
        try {
            await apiCall(`/category-groups/${groupId}`, {
                method: 'PUT',
                body: JSON.stringify({ display_order: i })
            });
        } catch (error) {
            console.error('Failed to update group order:', error);
        }
    }
}

async function updateCategoryGroup(categoryId, groupId) {
    try {
        if (groupId) {
            await apiCall('/category-groups/assign', {
                method: 'POST',
                body: JSON.stringify({ category_id: categoryId, group_id: groupId })
            });
        } else {
            await apiCall(`/category-groups/unassign/${categoryId}`, { method: 'POST' });
        }
        showToast('Category moved successfully!');
    } catch (error) {
        console.error('Failed to update category group:', error);
        loadBudgetView(); // Reload on error
    }
}

async function showAddGroupInline() {
    const name = prompt('Enter group name (e.g., Housing, Transportation):');
    if (!name) return;

    try {
        const maxOrder = Math.max(0, ...categoryGroups.map(g => g.display_order));
        await apiCall('/category-groups', {
            method: 'POST',
            body: JSON.stringify({
                name,
                description: '',
                display_order: maxOrder + 1
            })
        });
        await loadCategoryGroups();
        loadBudgetView();
        showToast('Group created successfully!');
    } catch (error) {
        console.error('Failed to create group:', error);
    }
}

async function deleteGroup(groupId) {
    if (!confirm('Delete this group? Categories will be moved to Ungrouped.')) return;

    try {
        await apiCall(`/category-groups/${groupId}`, { method: 'DELETE' });
        await loadCategoryGroups();
        loadBudgetView();
        showToast('Group deleted successfully!');
    } catch (error) {
        console.error('Failed to delete group:', error);
    }
}

// Accounts view
async function loadAccountsView() {
    try {
        await loadAccounts();
        const summary = await loadAccountSummary();

        if (summary) {
            document.getElementById('total-balance').textContent = formatCurrency(summary.total_balance);
        }

        const accountsList = document.getElementById('accounts-list');

        if (accounts.length === 0) {
            accountsList.innerHTML = `
                <div class="text-center py-12">
                    <p class="text-gray-500 dark:text-gray-400 mb-4">No accounts yet. Create one to start tracking your money!</p>
                    <button onclick="showAddAccountModal()" class="btn-primary">Create Your First Account</button>
                </div>
            `;
            return;
        }

        accountsList.innerHTML = accounts.map(account => {
            const balanceClass = account.balance >= 0 ? 'text-green-600' : 'text-red-600';
            return `
                <div class="border border-gray-200 dark:border-gray-700 rounded-lg p-4 hover:shadow-md transition-shadow">
                    <div class="flex justify-between items-center">
                        <div>
                            <div class="font-semibold text-gray-800 dark:text-gray-100">${account.name}</div>
                            <div class="text-sm text-gray-500 dark:text-gray-400 capitalize">${account.type}</div>
                        </div>
                        <div class="text-right">
                            <div class="text-xl font-bold ${balanceClass}">${formatCurrency(account.balance)}</div>
                        </div>
                    </div>
                </div>
            `;
        }).join('');
    } catch (error) {
        console.error('Failed to load accounts view:', error);
    }
}

// Transactions view
async function loadTransactionsView() {
    try {
        await loadTransactions();
        await loadAccounts();
        await loadCategories();

        const transactionsList = document.getElementById('transactions-list');

        if (transactions.length === 0) {
            transactionsList.innerHTML = `
                <div class="text-center py-12">
                    <p class="text-gray-500 dark:text-gray-400 mb-4">No transactions yet.</p>
                    <button onclick="showAddTransactionModal()" class="btn-primary">Add Your First Transaction</button>
                </div>
            `;
            return;
        }

        // Sort by date descending
        const sortedTransactions = [...transactions].sort((a, b) =>
            new Date(b.date) - new Date(a.date)
        );

        transactionsList.innerHTML = sortedTransactions.map(transaction => {
            const account = accounts.find(a => a.id === transaction.account_id);
            const category = categories.find(c => c.id === transaction.category_id);
            const amountClass = transaction.amount >= 0 ? 'text-green-600' : 'text-red-600';
            const sign = transaction.amount >= 0 ? '+' : '';

            // Handle transfer transactions
            let transactionInfo = '';
            if (transaction.type === 'transfer') {
                const toAccount = accounts.find(a => a.id === transaction.transfer_to_account_id);
                transactionInfo = `${formatDate(transaction.date)} • Transfer: ${account?.name || 'Unknown'} → ${toAccount?.name || 'Unknown'}`;
            } else {
                transactionInfo = `${formatDate(transaction.date)} • ${account?.name || 'Unknown'}${category ? ' • ' + category.name : ''}`;
            }

            return `
                <div class="border border-gray-200 dark:border-gray-700 rounded-lg p-4 hover:shadow-md transition-shadow">
                    <div class="flex justify-between items-center">
                        <div class="flex-1">
                            <div class="flex items-center gap-2">
                                ${category ? `<div class="w-2 h-2 rounded-full" style="background-color: ${category.color || '#gray'}"></div>` : ''}
                                <div class="font-semibold text-gray-800 dark:text-gray-100">${transaction.description || 'Transaction'}</div>
                            </div>
                            <div class="text-sm text-gray-500 dark:text-gray-400 mt-1">
                                ${transactionInfo}
                            </div>
                        </div>
                        <div class="text-right">
                            <div class="text-xl font-bold ${amountClass}">${sign}${formatCurrency(Math.abs(transaction.amount))}</div>
                        </div>
                    </div>
                </div>
            `;
        }).join('');
    } catch (error) {
        console.error('Failed to load transactions view:', error);
    }
}

<<<<<<< HEAD
=======
// Categories view
async function loadCategoriesView() {
    try {
        await loadCategories();

        // Filter out payment categories (auto-created for credit cards)
        const userCategories = categories.filter(c => !c.payment_for_account_id);
        const categoriesList = document.getElementById('categories-list');

        if (userCategories.length === 0) {
            categoriesList.innerHTML = '<div class="text-gray-500 dark:text-gray-400 text-center py-4">No categories yet.</div>';
        } else {
            // Show flat list of categories (groups are managed on budget page)
            categoriesList.innerHTML = userCategories.map(category => renderCategoryCard(category)).join('');
        }
    } catch (error) {
        console.error('Failed to load categories view:', error);
    }
}

function renderCategoriesByGroups(categoriesList, groups) {
    let html = '';

    // Render groups with their categories
    for (const group of groups) {
        const groupCategories = categoriesList.filter(c => c.group_id === group.id);
        if (groupCategories.length > 0) {
            html += `
                <div class="mb-6">
                    <h3 class="text-lg font-semibold text-gray-700 mb-3">${group.name}</h3>
                    ${group.description ? `<p class="text-sm text-gray-500 mb-3">${group.description}</p>` : ''}
                    <div class="grid grid-cols-1 md:grid-cols-2 lg:grid-cols-3 gap-4">
                        ${groupCategories.map(category => renderCategoryCard(category)).join('')}
                    </div>
                </div>
            `;
        }
    }

    // Render ungrouped categories
    const ungroupedCategories = categoriesList.filter(c => !c.group_id);
    if (ungroupedCategories.length > 0) {
        html += `
            <div class="mb-6">
                <h3 class="text-lg font-semibold text-gray-700 mb-3">Ungrouped</h3>
                <div class="grid grid-cols-1 md:grid-cols-2 lg:grid-cols-3 gap-4">
                    ${ungroupedCategories.map(category => renderCategoryCard(category)).join('')}
                </div>
            </div>
        `;
    }

    return html || '<div class="text-gray-500 text-center py-4">No categories yet.</div>';
}

function renderCategoryCard(category) {
    return `
        <div class="border border-gray-200 dark:border-gray-700 rounded-lg p-4 hover:shadow-md transition-shadow">
            <div class="flex items-center gap-3">
                <div class="w-4 h-4 rounded-full flex-shrink-0" style="background-color: ${category.color || '#3b82f6'}"></div>
                <div class="flex-1">
                    <div class="font-semibold text-gray-800 dark:text-gray-100">${category.name}</div>
                    ${category.description ? `<div class="text-sm text-gray-500 dark:text-gray-400">${category.description}</div>` : ''}
                </div>
            </div>
        </div>
    `;
}

>>>>>>> 44776c20
// Month navigation
function changeMonth(delta) {
    currentMonth.setMonth(currentMonth.getMonth() + delta);
    loadBudgetView();
}

// Modal functions
function showModal(modalId) {
    document.getElementById(modalId).classList.add('active');
}

function closeModal(modalId) {
    document.getElementById(modalId).classList.remove('active');
}

async function showAddTransactionModal() {
    await loadAccounts();
    await loadCategories();

    if (accounts.length === 0) {
        showToast('Please create an account first', 'error');
        showView('accounts');
        return;
    }

    if (categories.length === 0) {
        showToast('Please create a category first', 'error');
        showView('categories');
        return;
    }

    // Populate account and category dropdowns
    const accountSelect = document.getElementById('transaction-account');
    const categorySelect = document.getElementById('transaction-category');

    accountSelect.innerHTML = '<option value="">Select account...</option>' +
        accounts.map(a => `<option value="${a.id}">${a.name}</option>`).join('');

    // Filter out payment categories (auto-created for credit cards)
    const userCategories = categories.filter(c => !c.payment_for_account_id);
    categorySelect.innerHTML = '<option value="">Select category...</option>' +
        userCategories.map(c => `<option value="${c.id}">${c.name}</option>`).join('');

    // Set default date to today
    const today = new Date().toISOString().split('T')[0];
    document.getElementById('transaction-date').value = today;

    showModal('transaction-modal');
}

async function showAddTransferModal() {
    await loadAccounts();

    if (accounts.length < 2) {
        showToast('You need at least 2 accounts to make a transfer', 'error');
        return;
    }

    // Populate account dropdowns
    const fromAccountSelect = document.getElementById('transfer-from-account');
    const toAccountSelect = document.getElementById('transfer-to-account');

    const accountOptions = accounts.map(a => `<option value="${a.id}">${a.name}</option>`).join('');
    fromAccountSelect.innerHTML = '<option value="">Select account...</option>' + accountOptions;
    toAccountSelect.innerHTML = '<option value="">Select account...</option>' + accountOptions;

    // Set default date to today
    const today = new Date().toISOString().split('T')[0];
    document.getElementById('transfer-date').value = today;

    showModal('transfer-modal');
}

function showAddAccountModal() {
    document.getElementById('account-form').reset();
    showModal('account-modal');
}

function showAllocateModal(categoryId, categoryName, currentAmount = 0) {
    document.getElementById('allocation-category-id').value = categoryId;
    document.getElementById('allocation-category-name').textContent = categoryName;
    document.getElementById('allocation-amount').value = (currentAmount / 100).toFixed(2);
    document.getElementById('allocation-notes').value = '';
    showModal('allocation-modal');
}

// Inline editing for budget allocation
async function startInlineEdit(categoryId, categoryName, currentAmount) {
    // Find the element that was clicked
    const clickedElement = event.target;
    const container = clickedElement.parentElement;

    // Store original content
    const originalContent = clickedElement.innerHTML;

    // Create input element
    const input = document.createElement('input');
    input.type = 'number';
    input.step = '0.01';
    input.min = '0';
    input.value = (currentAmount / 100).toFixed(2);
    input.className = 'w-24 border border-blue-500 dark:border-blue-400 rounded px-2 py-1 text-center font-semibold bg-white dark:bg-gray-700 text-gray-800 dark:text-gray-100 focus:outline-none focus:ring-2 focus:ring-blue-500 dark:focus:ring-blue-400';

    // Replace content with input
    clickedElement.innerHTML = '';
    clickedElement.appendChild(input);
    input.focus();
    input.select();

    // Function to save the allocation
    const saveAllocation = async () => {
        const newAmount = parseFloat(input.value);

        if (isNaN(newAmount) || newAmount < 0) {
            showToast('Please enter a valid amount', 'error');
            clickedElement.innerHTML = originalContent;
            return;
        }

        const amountInCents = Math.round(newAmount * 100);

        // Only save if the amount changed
        if (amountInCents !== currentAmount) {
            try {
                const period = getCurrentPeriod();
                await apiCall('/allocations', {
                    method: 'POST',
                    body: JSON.stringify({
                        category_id: categoryId,
                        amount: amountInCents,
                        period,
                        notes: ''
                    })
                });

                showToast('Allocation updated!');
                loadBudgetView();
            } catch (error) {
                console.error('Failed to update allocation:', error);
                clickedElement.innerHTML = originalContent;
            }
        } else {
            clickedElement.innerHTML = originalContent;
        }
    };

    // Function to cancel editing
    const cancelEdit = () => {
        clickedElement.innerHTML = originalContent;
    };

    // Handle Enter key to save
    input.addEventListener('keydown', (e) => {
        if (e.key === 'Enter') {
            e.preventDefault();
            saveAllocation();
        } else if (e.key === 'Escape') {
            e.preventDefault();
            cancelEdit();
        }
    });

    // Handle click outside to save
    input.addEventListener('blur', () => {
        setTimeout(() => saveAllocation(), 100);
    });
}

// Inline category name editing
async function startCategoryNameEdit(categoryId, currentName) {
    const clickedElement = event.target;
    const originalContent = clickedElement.innerHTML;

    const input = document.createElement('input');
    input.type = 'text';
    input.value = currentName;
    input.className = 'border border-blue-500 rounded px-2 py-1 font-semibold focus:outline-none focus:ring-2 focus:ring-blue-500';

    clickedElement.innerHTML = '';
    clickedElement.appendChild(input);
    input.focus();
    input.select();

    const saveName = async () => {
        const newName = input.value.trim();

        if (!newName) {
            showToast('Category name cannot be empty', 'error');
            clickedElement.innerHTML = originalContent;
            return;
        }

        if (newName !== currentName) {
            try {
                await apiCall(`/categories/${categoryId}`, {
                    method: 'PUT',
                    body: JSON.stringify({
                        name: newName,
                        color: '', // Will be preserved by backend
                        description: ''
                    })
                });

                showToast('Category name updated!');
                loadBudgetView();
            } catch (error) {
                console.error('Failed to update category name:', error);
                clickedElement.innerHTML = originalContent;
            }
        } else {
            clickedElement.innerHTML = originalContent;
        }
    };

    const cancelEdit = () => {
        clickedElement.innerHTML = originalContent;
    };

    input.addEventListener('keydown', (e) => {
        if (e.key === 'Enter') {
            e.preventDefault();
            saveName();
        } else if (e.key === 'Escape') {
            e.preventDefault();
            cancelEdit();
        }
    });

    input.addEventListener('blur', () => {
        setTimeout(() => saveName(), 100);
    });
}

// Delete category with confirmation
async function deleteCategory(categoryId, categoryName) {
    if (!confirm(`Delete category "${categoryName}"?\n\nThis will remove the category and unassign it from all transactions.`)) {
        return;
    }

    try {
        await apiCall(`/categories/${categoryId}`, { method: 'DELETE' });
        showToast('Category deleted!');
        loadBudgetView();
    } catch (error) {
        console.error('Failed to delete category:', error);
    }
}

// Show color picker for category
function showColorPicker(categoryId, currentColor) {
    const colors = [
        { hex: '#f97316', name: 'Orange' },
        { hex: '#3b82f6', name: 'Blue' },
        { hex: '#10b981', name: 'Green' },
        { hex: '#a855f7', name: 'Purple' },
        { hex: '#ef4444', name: 'Red' },
        { hex: '#ec4899', name: 'Pink' },
        { hex: '#eab308', name: 'Yellow' },
        { hex: '#6366f1', name: 'Indigo' },
        { hex: '#14b8a6', name: 'Teal' },
        { hex: '#6b7280', name: 'Gray' }
    ];

    const colorButtons = colors.map(color =>
        `<button onclick="updateCategoryColor('${categoryId}', '${color.hex}');"
                 class="w-8 h-8 rounded-full hover:ring-2 hover:ring-offset-2 hover:ring-blue-400 transition ${color.hex === currentColor ? 'ring-2 ring-blue-600' : ''}"
                 style="background-color: ${color.hex}"
                 title="${color.name}"></button>`
    ).join('');

    const picker = document.createElement('div');
    picker.id = 'color-picker-popup';
    picker.className = 'fixed bg-white border-2 border-gray-300 rounded-lg shadow-xl p-4 z-50';
    picker.style.left = event.pageX + 'px';
    picker.style.top = event.pageY + 'px';
    picker.innerHTML = `
        <div class="mb-2 text-sm font-semibold text-gray-700">Select Color</div>
        <div class="grid grid-cols-5 gap-2 mb-2">
            ${colorButtons}
        </div>
        <button onclick="closeColorPicker()" class="text-xs text-gray-600 hover:text-gray-800 w-full">Cancel</button>
    `;

    // Remove any existing picker
    const existing = document.getElementById('color-picker-popup');
    if (existing) existing.remove();

    document.body.appendChild(picker);

    // Close on click outside
    setTimeout(() => {
        document.addEventListener('click', function closeOnClickOutside(e) {
            if (!picker.contains(e.target)) {
                closeColorPicker();
                document.removeEventListener('click', closeOnClickOutside);
            }
        });
    }, 100);
}

function closeColorPicker() {
    const picker = document.getElementById('color-picker-popup');
    if (picker) picker.remove();
}

async function updateCategoryColor(categoryId, newColor) {
    closeColorPicker();

    try {
        await apiCall(`/categories/${categoryId}`, {
            method: 'PUT',
            body: JSON.stringify({
                name: '', // Will be preserved by backend
                color: newColor,
                description: ''
            })
        });

        showToast('Color updated!');
        loadBudgetView();
    } catch (error) {
        console.error('Failed to update category color:', error);
    }
}

// Inline group name editing
async function startGroupNameEdit(groupId, currentName) {
    const clickedElement = event.target;
    const originalContent = clickedElement.innerHTML;

    const input = document.createElement('input');
    input.type = 'text';
    input.value = currentName;
    input.className = 'border border-blue-500 rounded px-2 py-1 text-lg font-semibold focus:outline-none focus:ring-2 focus:ring-blue-500';

    clickedElement.innerHTML = '';
    clickedElement.appendChild(input);
    input.focus();
    input.select();

    const saveName = async () => {
        const newName = input.value.trim();

        if (!newName) {
            showToast('Group name cannot be empty', 'error');
            clickedElement.innerHTML = originalContent;
            return;
        }

        if (newName !== currentName) {
            try {
                await apiCall(`/category-groups/${groupId}`, {
                    method: 'PUT',
                    body: JSON.stringify({
                        name: newName,
                        description: '',
                        display_order: 0 // Will be preserved by backend
                    })
                });

                showToast('Group name updated!');
                loadBudgetView();
            } catch (error) {
                console.error('Failed to update group name:', error);
                clickedElement.innerHTML = originalContent;
            }
        } else {
            clickedElement.innerHTML = originalContent;
        }
    };

    const cancelEdit = () => {
        clickedElement.innerHTML = originalContent;
    };

    input.addEventListener('keydown', (e) => {
        if (e.key === 'Enter') {
            e.preventDefault();
            saveName();
        } else if (e.key === 'Escape') {
            e.preventDefault();
            cancelEdit();
        }
    });

    input.addEventListener('blur', () => {
        setTimeout(() => saveName(), 100);
    });
}

// Show inline form to add category
function showAddCategoryInline(groupId) {
    const colors = [
        { hex: '#f97316', name: 'Orange' },
        { hex: '#3b82f6', name: 'Blue' },
        { hex: '#10b981', name: 'Green' },
        { hex: '#a855f7', name: 'Purple' },
        { hex: '#ef4444', name: 'Red' },
        { hex: '#ec4899', name: 'Pink' },
        { hex: '#eab308', name: 'Yellow' },
        { hex: '#6366f1', name: 'Indigo' },
        { hex: '#14b8a6', name: 'Teal' },
        { hex: '#6b7280', name: 'Gray' }
    ];

    const colorButtons = colors.map(color =>
        `<button type="button" onclick="selectInlineColor('${color.hex}')"
                 class="inline-color-btn w-6 h-6 rounded-full hover:ring-2 hover:ring-blue-400 transition"
                 style="background-color: ${color.hex}"
                 data-color="${color.hex}"
                 title="${color.name}"></button>`
    ).join('');

    const groupSelector = groupId
        ? `<input type="hidden" id="inline-category-group" value="${groupId}">`
        : `<input type="hidden" id="inline-category-group" value="">`;

    const formHtml = `
        <div id="inline-category-form" class="bg-blue-50 border-2 border-blue-300 rounded-lg p-4 mt-2">
            <h4 class="font-semibold mb-3">Add New Category</h4>
            <div class="space-y-3">
                <div>
                    <label class="block text-sm font-medium mb-1">Name *</label>
                    <input type="text" id="inline-category-name" class="w-full border border-gray-300 rounded px-3 py-2 focus:ring-2 focus:ring-blue-500 focus:outline-none" placeholder="Category name" required>
                </div>
                <div>
                    <label class="block text-sm font-medium mb-1">Color</label>
                    <div class="flex gap-2 flex-wrap">
                        ${colorButtons}
                    </div>
                    <input type="hidden" id="inline-category-color" value="#3b82f6">
                </div>
                ${groupSelector}
                <div class="flex gap-2">
                    <button type="button" onclick="saveInlineCategory()" class="btn-primary text-sm">Add Category</button>
                    <button type="button" onclick="cancelInlineCategory()" class="btn-secondary text-sm">Cancel</button>
                </div>
            </div>
        </div>
    `;

    // Remove any existing form
    const existing = document.getElementById('inline-category-form');
    if (existing) existing.remove();

    // Find the right place to insert the form
    const targetButton = event.target;
    targetButton.insertAdjacentHTML('beforebegin', formHtml);

    // Focus on name input
    document.getElementById('inline-category-name').focus();

    // Highlight default color
    selectInlineColor('#3b82f6');
}

function selectInlineColor(color) {
    // Remove selection from all buttons
    document.querySelectorAll('.inline-color-btn').forEach(btn => {
        btn.classList.remove('ring-2', 'ring-blue-600');
    });

    // Add selection to clicked button
    const selectedBtn = document.querySelector(`.inline-color-btn[data-color="${color}"]`);
    if (selectedBtn) {
        selectedBtn.classList.add('ring-2', 'ring-blue-600');
    }

    // Update hidden input
    const colorInput = document.getElementById('inline-category-color');
    if (colorInput) {
        colorInput.value = color;
    }
}

async function saveInlineCategory() {
    const name = document.getElementById('inline-category-name').value.trim();
    const color = document.getElementById('inline-category-color').value;
    const groupId = document.getElementById('inline-category-group').value;

    if (!name) {
        showToast('Please enter a category name', 'error');
        return;
    }

    try {
        const categoryData = {
            name,
            color,
            description: ''
        };

        const newCategory = await apiCall('/categories', {
            method: 'POST',
            body: JSON.stringify(categoryData)
        });

        // If group is specified, assign category to group
        if (groupId && newCategory.id) {
            await apiCall('/category-groups/assign', {
                method: 'POST',
                body: JSON.stringify({
                    category_id: newCategory.id,
                    group_id: groupId
                })
            });
        }

        showToast('Category added!');
        cancelInlineCategory();
        loadBudgetView();
    } catch (error) {
        console.error('Failed to add category:', error);
    }
}

function cancelInlineCategory() {
    const form = document.getElementById('inline-category-form');
    if (form) form.remove();
}

// Load uncategorized transactions
async function loadUncategorizedTransactions() {
    try {
        const transactions = await apiCall('/transactions?uncategorized=true');

        const listContainer = document.getElementById('uncategorized-list');

        if (transactions.length === 0) {
            listContainer.innerHTML = '<p class="text-gray-500 dark:text-gray-400 text-center py-4">No uncategorized transactions</p>';
            return;
        }

        listContainer.innerHTML = `
            <div class="mb-3 flex gap-2">
                <button onclick="selectAllUncategorized()" class="btn-secondary text-sm">Select All</button>
                <button onclick="showCategorizeModal()" class="btn-primary text-sm">Categorize Selected</button>
            </div>
            ${transactions.map(txn => {
                const account = accounts.find(a => a.id === txn.account_id);
                const amountClass = txn.amount >= 0 ? 'text-green-600' : 'text-red-600';
                return `
                    <div class="flex items-center gap-3 p-3 bg-white dark:bg-gray-800 rounded-lg border border-gray-200 dark:border-gray-700 hover:border-blue-300 dark:hover:border-blue-600 transition">
                        <input type="checkbox" class="uncategorized-checkbox" data-transaction-id="${txn.id}">
                        <div class="flex-1 min-w-0">
                            <div class="flex justify-between items-start gap-2">
                                <div class="flex-1 min-w-0">
                                    <div class="font-medium text-gray-800 dark:text-gray-100 truncate">${txn.description || 'No description'}</div>
                                    <div class="text-xs text-gray-500 dark:text-gray-400">${account ? account.name : 'Unknown'} • ${new Date(txn.date).toLocaleDateString()}</div>
                                </div>
                                <div class="font-semibold ${amountClass} whitespace-nowrap">${formatCurrency(txn.amount)}</div>
                            </div>
                        </div>
                    </div>
                `;
            }).join('')}
        `;
    } catch (error) {
        console.error('Failed to load uncategorized transactions:', error);
    }
}

// Select all uncategorized transactions
function selectAllUncategorized() {
    const checkboxes = document.querySelectorAll('.uncategorized-checkbox');
    const allChecked = Array.from(checkboxes).every(cb => cb.checked);
    checkboxes.forEach(cb => cb.checked = !allChecked);
}

// Show categorize modal
function showCategorizeModal() {
    const checkboxes = document.querySelectorAll('.uncategorized-checkbox:checked');
    const selectedIds = Array.from(checkboxes).map(cb => cb.dataset.transactionId);

    if (selectedIds.length === 0) {
        showToast('Please select transactions to categorize', 'error');
        return;
    }

    window.selectedTransactions = selectedIds;
    document.getElementById('categorize-count').textContent = selectedIds.length;

    // Populate category dropdown
    const categorySelect = document.getElementById('categorize-category');
    categorySelect.innerHTML = '<option value="">Select category...</option>' +
        categories.map(cat => `<option value="${cat.id}">${cat.name} (${cat.type})</option>`).join('');

    showModal('categorize-modal');
}

// Load import view
async function loadImportView() {
    // Populate account dropdown
    const accountSelect = document.getElementById('import-account');
    accountSelect.innerHTML = '<option value="">Choose account to import into...</option>' +
        accounts.map(acc => `<option value="${acc.id}">${acc.name} (${acc.type})</option>`).join('');

    // Load uncategorized transactions
    await loadUncategorizedTransactions();
}

// Form submissions
document.addEventListener('DOMContentLoaded', function() {
    // Initialize theme
    initializeTheme();

    // Add listener for transaction type change to update category requirement
    document.getElementById('transaction-type').addEventListener('change', function() {
        const categorySelect = document.getElementById('transaction-category');
        const categoryIndicator = document.getElementById('category-required-indicator');

        if (this.value === 'inflow') {
            // Income: category is optional
            categorySelect.removeAttribute('required');
            categoryIndicator.textContent = '';
        } else {
            // Expense: category is required
            categorySelect.setAttribute('required', 'required');
            categoryIndicator.textContent = '*';
        }
    });

    // Color swatch selection
    document.querySelectorAll('.color-swatch').forEach(swatch => {
        swatch.addEventListener('click', function(e) {
            e.preventDefault();
            // Remove selected class from all swatches
            document.querySelectorAll('.color-swatch').forEach(s => {
                s.classList.remove('selected');
                s.querySelector('.color-check').classList.add('hidden');
            });
            // Add selected class to clicked swatch
            this.classList.add('selected');
            this.querySelector('.color-check').classList.remove('hidden');
            // Update hidden input
            document.getElementById('category-color').value = this.dataset.color;
        });
    });

    // Transaction form
    document.getElementById('transaction-form').addEventListener('submit', async (e) => {
        e.preventDefault();

        const accountId = document.getElementById('transaction-account').value;
        const categoryId = document.getElementById('transaction-category').value;
        const amount = parseFloat(document.getElementById('transaction-amount').value);
        const type = document.getElementById('transaction-type').value;
        const date = document.getElementById('transaction-date').value;
        const description = document.getElementById('transaction-description').value;

        if (!accountId) {
            showToast('Please select an account', 'error');
            return;
        }

        // Category is required for outflow but optional for inflow
        if (type === 'outflow' && !categoryId) {
            showToast('Please select a category for expenses', 'error');
            return;
        }

        // Convert amount to cents, negative for outflow
        const amountInCents = Math.round((type === 'outflow' ? -amount : amount) * 100);

        try {
            await apiCall('/transactions', {
                method: 'POST',
                body: JSON.stringify({
                    account_id: accountId,
                    category_id: categoryId || null,
                    amount: amountInCents,
                    description: description || 'Transaction',
                    date: new Date(date).toISOString()
                })
            });

            closeModal('transaction-modal');
            document.getElementById('transaction-form').reset();
            showToast('Transaction added successfully!');

            // Reload views
            loadBudgetView();
            loadAccountsView();
            loadTransactionsView();
        } catch (error) {
            console.error('Failed to create transaction:', error);
        }
    });

    // Transfer form
    document.getElementById('transfer-form').addEventListener('submit', async (e) => {
        e.preventDefault();

        const fromAccountId = document.getElementById('transfer-from-account').value;
        const toAccountId = document.getElementById('transfer-to-account').value;
        const amount = parseFloat(document.getElementById('transfer-amount').value);
        const date = document.getElementById('transfer-date').value;
        const description = document.getElementById('transfer-description').value;

        if (!fromAccountId || !toAccountId) {
            showToast('Please select both accounts', 'error');
            return;
        }

        if (fromAccountId === toAccountId) {
            showToast('Cannot transfer to the same account', 'error');
            return;
        }

        // Convert amount to cents
        const amountInCents = Math.round(amount * 100);

        try {
            await apiCall('/transactions/transfer', {
                method: 'POST',
                body: JSON.stringify({
                    from_account_id: fromAccountId,
                    to_account_id: toAccountId,
                    amount: amountInCents,
                    description: description || 'Transfer',
                    date: new Date(date).toISOString()
                })
            });

            closeModal('transfer-modal');
            document.getElementById('transfer-form').reset();
            showToast('Transfer created successfully!');

            // Reload views (including budget to show payment category updates)
            loadBudgetView();
            loadAccountsView();
            loadTransactionsView();
        } catch (error) {
            console.error('Failed to create transfer:', error);
        }
    });

    // Account form
    document.getElementById('account-form').addEventListener('submit', async (e) => {
        e.preventDefault();

        const name = document.getElementById('account-name').value;
        const type = document.getElementById('account-type').value;
        const balance = parseFloat(document.getElementById('account-balance').value);

        try {
            await apiCall('/accounts', {
                method: 'POST',
                body: JSON.stringify({
                    name,
                    type,
                    balance: Math.round(balance * 100)
                })
            });

            closeModal('account-modal');
            document.getElementById('account-form').reset();
            showToast('Account created successfully!');

            // Reload accounts
            await loadAccounts();
            loadAccountsView();
        } catch (error) {
            console.error('Failed to create account:', error);
        }
    });

    // Allocation form
    document.getElementById('allocation-form').addEventListener('submit', async (e) => {
        e.preventDefault();

        const categoryId = document.getElementById('allocation-category-id').value;
        const amount = parseFloat(document.getElementById('allocation-amount').value);
        const notes = document.getElementById('allocation-notes').value;
        const period = getCurrentPeriod();

        try {
            await apiCall('/allocations', {
                method: 'POST',
                body: JSON.stringify({
                    category_id: categoryId,
                    amount: Math.round(amount * 100),
                    period,
                    notes
                })
            });

            closeModal('allocation-modal');
            document.getElementById('allocation-form').reset();
            showToast('Budget allocated successfully!');

            // Reload budget view
            loadBudgetView();
        } catch (error) {
            console.error('Failed to create allocation:', error);
        }
    });

    // Import form
    document.getElementById('import-form').addEventListener('submit', async (e) => {
        e.preventDefault();

        const accountId = document.getElementById('import-account').value;
        const fileInput = document.getElementById('import-file');
        const file = fileInput.files[0];

        if (!file) {
            showToast('Please select a file', 'error');
            return;
        }

        const formData = new FormData();
        formData.append('account_id', accountId);
        formData.append('file', file);

        try {
            const button = e.target.querySelector('button[type="submit"]');
            button.disabled = true;
            button.textContent = 'Importing...';

            const response = await fetch('/api/transactions/import', {
                method: 'POST',
                body: formData
            });

            if (!response.ok) {
                const errorText = await response.text();
                throw new Error(errorText || 'Import failed');
            }

            const result = await response.json();

            button.disabled = false;
            button.textContent = 'Import Transactions';
            fileInput.value = '';

            showToast(`Imported ${result.imported_transactions} transactions (${result.skipped_duplicates} duplicates skipped)`);

            // Reload data
            await loadAccounts();
            await loadUncategorizedTransactions();
        } catch (error) {
            console.error('Failed to import:', error);
            showToast(error.message || 'Import failed', 'error');
            e.target.querySelector('button[type="submit"]').disabled = false;
            e.target.querySelector('button[type="submit"]').textContent = 'Import Transactions';
        }
    });

    // Categorize form
    document.getElementById('categorize-form').addEventListener('submit', async (e) => {
        e.preventDefault();

        const categoryId = document.getElementById('categorize-category').value;
        const selectedTransactions = window.selectedTransactions || [];

        if (selectedTransactions.length === 0) {
            showToast('No transactions selected', 'error');
            return;
        }

        try {
            await apiCall('/transactions/bulk-categorize', {
                method: 'POST',
                body: JSON.stringify({
                    transaction_ids: selectedTransactions,
                    category_id: categoryId || null
                })
            });

            closeModal('categorize-modal');
            document.getElementById('categorize-form').reset();
            window.selectedTransactions = [];
            showToast(`Categorized ${selectedTransactions.length} transaction(s)`);

            // Reload uncategorized transactions
            await loadUncategorizedTransactions();
        } catch (error) {
            console.error('Failed to categorize:', error);
            showToast('Failed to categorize transactions', 'error');
        }
    });

    // Initialize the app
    init();
});

// Initialize the app
async function init() {
    try {
        await loadAccounts();
        await loadCategories();
        await loadBudgetView();

        // Show helpful message if starting fresh
        if (accounts.length === 0 && categories.length === 0) {
            showToast('Welcome! Start by creating an account and some categories.', 'success');
        }
    } catch (error) {
        console.error('Failed to initialize app:', error);
    }
}<|MERGE_RESOLUTION|>--- conflicted
+++ resolved
@@ -255,19 +255,12 @@
 
     return `
         <div class="budget-group mb-4" data-group-id="${group.id}">
-<<<<<<< HEAD
-            <div class="flex items-center gap-2 mb-2 p-2 bg-gray-100 rounded cursor-move hover:bg-gray-200 transition group">
-                <span class="drag-handle text-gray-400">⋮⋮</span>
-                <h3 class="text-lg font-semibold text-gray-700 flex-1 cursor-pointer hover:bg-gray-300 rounded px-2 py-1 -mx-2 -my-1"
+            <div class="flex items-center gap-2 mb-2 p-2 bg-gray-100 dark:bg-gray-700 rounded cursor-move hover:bg-gray-200 dark:hover:bg-gray-600 transition group">
+                <span class="drag-handle text-gray-400 dark:text-gray-500">⋮⋮</span>
+                <h3 class="text-lg font-semibold text-gray-700 dark:text-gray-300 flex-1 cursor-pointer hover:bg-gray-300 dark:hover:bg-gray-500 rounded px-2 py-1 -mx-2 -my-1"
                     onclick="event.stopPropagation(); startGroupNameEdit('${group.id}', '${group.name.replace(/'/g, "\\'")}')"
                     title="Click to edit group name">${group.name}</h3>
-                <button onclick="event.stopPropagation(); deleteGroup('${group.id}');" class="text-xs text-red-600 hover:text-red-800 no-drag" title="Delete group">Delete</button>
-=======
-            <div class="flex items-center gap-2 mb-2 p-2 bg-gray-100 dark:bg-gray-700 rounded cursor-move hover:bg-gray-200 dark:hover:bg-gray-600 transition">
-                <span class="drag-handle text-gray-400 dark:text-gray-500">⋮⋮</span>
-                <h3 class="text-lg font-semibold text-gray-700 dark:text-gray-300 flex-1">${group.name}</h3>
-                <button onclick="deleteGroup('${group.id}')" class="text-xs text-red-600 dark:text-red-400 hover:text-red-800 dark:hover:text-red-300">Delete</button>
->>>>>>> 44776c20
+                <button onclick="event.stopPropagation(); deleteGroup('${group.id}');" class="text-xs text-red-600 dark:text-red-400 hover:text-red-800 dark:hover:text-red-300 no-drag" title="Delete group">Delete</button>
             </div>
             <div class="group-categories space-y-2 min-h-[60px]" data-group-id="${group.id}">
                 ${categoriesHtml}
@@ -324,31 +317,20 @@
                    title="Delete category">✕</button>`;
 
     return `
-<<<<<<< HEAD
-        <div class="budget-category group relative border border-gray-200 rounded-lg p-4 bg-white cursor-move ${isPaymentCategory ? 'bg-orange-50' : ''}"
-=======
-        <div class="budget-category border border-gray-200 dark:border-gray-700 rounded-lg p-4 bg-white dark:bg-gray-800 cursor-move ${isPaymentCategory ? 'bg-orange-50 dark:bg-orange-900/20' : ''}"
->>>>>>> 44776c20
+        <div class="budget-category group relative border border-gray-200 dark:border-gray-700 rounded-lg p-4 bg-white dark:bg-gray-800 cursor-move ${isPaymentCategory ? 'bg-orange-50 dark:bg-orange-900/20' : ''}"
              data-category-id="${category.id}">
             ${deleteButton}
             <div class="flex justify-between items-center">
                 <div class="flex items-center gap-3 flex-1">
-<<<<<<< HEAD
-                    <span class="text-gray-400 text-xs">⋮⋮</span>
-                    <div class="w-3 h-3 rounded-full flex-shrink-0 cursor-pointer hover:ring-2 hover:ring-blue-400 no-drag"
+                    <span class="text-gray-400 dark:text-gray-500 text-xs">⋮⋮</span>
+                    <div class="w-3 h-3 rounded-full flex-shrink-0 cursor-pointer hover:ring-2 hover:ring-blue-400 dark:hover:ring-blue-600 no-drag"
                          style="background-color: ${category.color || '#3b82f6'}"
                          onclick="event.stopPropagation(); showColorPicker('${category.id}', '${category.color || '#3b82f6'}');"
                          title="Click to change color"></div>
                     <div class="flex-1">
-                        <div class="font-semibold text-gray-800 cursor-pointer hover:bg-gray-100 rounded px-2 py-1 -mx-2 -my-1 no-drag inline-block"
+                        <div class="font-semibold text-gray-800 dark:text-gray-100 cursor-pointer hover:bg-gray-100 dark:hover:bg-gray-700 rounded px-2 py-1 -mx-2 -my-1 no-drag inline-block"
                              onclick="event.stopPropagation(); startCategoryNameEdit('${category.id}', '${category.name.replace(/'/g, "\\'")}')"
                              title="Click to edit name">${category.name}</div>
-=======
-                    <span class="text-gray-400 dark:text-gray-500 text-xs">⋮⋮</span>
-                    <div class="w-3 h-3 rounded-full flex-shrink-0" style="background-color: ${category.color || '#3b82f6'}"></div>
-                    <div class="flex-1">
-                        <div class="font-semibold text-gray-800 dark:text-gray-100">${category.name}</div>
->>>>>>> 44776c20
                     </div>
                 </div>
                 <div class="flex gap-6 items-center">
@@ -575,78 +557,6 @@
     }
 }
 
-<<<<<<< HEAD
-=======
-// Categories view
-async function loadCategoriesView() {
-    try {
-        await loadCategories();
-
-        // Filter out payment categories (auto-created for credit cards)
-        const userCategories = categories.filter(c => !c.payment_for_account_id);
-        const categoriesList = document.getElementById('categories-list');
-
-        if (userCategories.length === 0) {
-            categoriesList.innerHTML = '<div class="text-gray-500 dark:text-gray-400 text-center py-4">No categories yet.</div>';
-        } else {
-            // Show flat list of categories (groups are managed on budget page)
-            categoriesList.innerHTML = userCategories.map(category => renderCategoryCard(category)).join('');
-        }
-    } catch (error) {
-        console.error('Failed to load categories view:', error);
-    }
-}
-
-function renderCategoriesByGroups(categoriesList, groups) {
-    let html = '';
-
-    // Render groups with their categories
-    for (const group of groups) {
-        const groupCategories = categoriesList.filter(c => c.group_id === group.id);
-        if (groupCategories.length > 0) {
-            html += `
-                <div class="mb-6">
-                    <h3 class="text-lg font-semibold text-gray-700 mb-3">${group.name}</h3>
-                    ${group.description ? `<p class="text-sm text-gray-500 mb-3">${group.description}</p>` : ''}
-                    <div class="grid grid-cols-1 md:grid-cols-2 lg:grid-cols-3 gap-4">
-                        ${groupCategories.map(category => renderCategoryCard(category)).join('')}
-                    </div>
-                </div>
-            `;
-        }
-    }
-
-    // Render ungrouped categories
-    const ungroupedCategories = categoriesList.filter(c => !c.group_id);
-    if (ungroupedCategories.length > 0) {
-        html += `
-            <div class="mb-6">
-                <h3 class="text-lg font-semibold text-gray-700 mb-3">Ungrouped</h3>
-                <div class="grid grid-cols-1 md:grid-cols-2 lg:grid-cols-3 gap-4">
-                    ${ungroupedCategories.map(category => renderCategoryCard(category)).join('')}
-                </div>
-            </div>
-        `;
-    }
-
-    return html || '<div class="text-gray-500 text-center py-4">No categories yet.</div>';
-}
-
-function renderCategoryCard(category) {
-    return `
-        <div class="border border-gray-200 dark:border-gray-700 rounded-lg p-4 hover:shadow-md transition-shadow">
-            <div class="flex items-center gap-3">
-                <div class="w-4 h-4 rounded-full flex-shrink-0" style="background-color: ${category.color || '#3b82f6'}"></div>
-                <div class="flex-1">
-                    <div class="font-semibold text-gray-800 dark:text-gray-100">${category.name}</div>
-                    ${category.description ? `<div class="text-sm text-gray-500 dark:text-gray-400">${category.description}</div>` : ''}
-                </div>
-            </div>
-        </div>
-    `;
-}
-
->>>>>>> 44776c20
 // Month navigation
 function changeMonth(delta) {
     currentMonth.setMonth(currentMonth.getMonth() + delta);
