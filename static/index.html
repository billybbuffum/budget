--- conflicted
+++ resolved
@@ -61,16 +61,11 @@
                     </div>
 
                     <div class="mb-4 flex justify-between items-center">
-<<<<<<< HEAD
                         <h3 class="text-lg font-semibold text-gray-700 dark:text-gray-300">Categories</h3>
-                        <button onclick="showView('categories')" class="btn-secondary text-sm">Manage Categories</button>
-=======
-                        <h3 class="text-lg font-semibold text-gray-700">Categories</h3>
                         <div class="flex gap-2">
                             <button onclick="showAddGroupInline()" class="btn-secondary text-sm">+ Add Group</button>
                             <button onclick="showView('categories')" class="btn-secondary text-sm">Manage Categories</button>
                         </div>
->>>>>>> fac7768a
                     </div>
 
                     <div id="budget-categories" class="space-y-4">
