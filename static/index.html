<!DOCTYPE html>
<html lang="en">
<head>
    <meta charset="UTF-8">
    <meta name="viewport" content="width=device-width, initial-scale=1.0">
    <title>Budget App</title>
    <link rel="stylesheet" href="styles.css">
    <link rel="icon" type="image/svg+xml" href="favicon.svg">
</head>
<body class="bg-gray-50">
    <!-- Toast Notification -->
    <div id="toast" class="toast">
        <span id="toast-message"></span>
    </div>

    <!-- Header -->
    <header class="bg-white border-b border-gray-200 sticky top-0 z-40">
        <div class="max-w-7xl mx-auto px-4 py-4 flex justify-between items-center">
            <h1 class="text-2xl font-bold text-blue-600">Budget App</h1>
            <div class="flex gap-2">
                <button onclick="showAddTransactionModal()" class="btn-primary">+ Add Transaction</button>
                <button onclick="showAddTransferModal()" class="btn-secondary">Transfer</button>
            </div>
        </div>
    </header>

    <div class="max-w-7xl mx-auto px-4 py-6 flex gap-6">
        <!-- Sidebar Navigation -->
        <aside class="w-64 flex-shrink-0">
            <nav class="bg-white rounded-lg shadow-md p-4 sticky top-24">
                <div class="space-y-2">
                    <div class="nav-item active" data-view="budget" onclick="showView('budget')">Budget</div>
                    <div class="nav-item" data-view="accounts" onclick="showView('accounts')">Accounts</div>
                    <div class="nav-item" data-view="transactions" onclick="showView('transactions')">All Transactions</div>
                    <div class="nav-item" data-view="import" onclick="showView('import')">Import Transactions</div>
                    <div class="nav-item" data-view="categories" onclick="showView('categories')">Categories</div>
                </div>
            </nav>
        </aside>

        <!-- Main Content -->
        <main class="flex-1">
            <!-- Budget View -->
            <div id="budget-view" class="view">
                <div class="card mb-6">
                    <div class="flex justify-between items-center mb-4">
                        <h2 class="text-2xl font-bold text-gray-800">Budget - <span id="current-month"></span></h2>
                        <div class="flex gap-2">
                            <button onclick="changeMonth(-1)" class="btn-secondary">← Previous</button>
                            <button onclick="changeMonth(1)" class="btn-secondary">Next →</button>
                        </div>
                    </div>

                    <div class="bg-blue-50 border border-blue-200 rounded-lg p-4 mb-6">
                        <div class="text-sm text-gray-600 mb-1">Ready to Assign</div>
                        <div class="text-3xl font-bold text-blue-600" id="ready-to-assign">$0.00</div>
                        <div class="text-xs text-gray-500 mt-2">Money available to allocate to categories</div>
                    </div>

                    <div class="mb-4 flex justify-between items-center">
                        <h3 class="text-lg font-semibold text-gray-700">Categories</h3>
                        <button onclick="showView('categories')" class="btn-secondary text-sm">Manage Categories</button>
                    </div>

                    <div id="budget-categories" class="space-y-2">
                        <!-- Categories will be loaded here -->
                    </div>
                </div>
            </div>

            <!-- Accounts View -->
            <div id="accounts-view" class="view hidden">
                <div class="card">
                    <div class="flex justify-between items-center mb-6">
                        <h2 class="text-2xl font-bold text-gray-800">Accounts</h2>
                        <button onclick="showAddAccountModal()" class="btn-primary">+ Add Account</button>
                    </div>

                    <div class="mb-6 p-4 bg-gray-50 rounded-lg">
                        <div class="text-sm text-gray-600">Total Balance</div>
                        <div class="text-2xl font-bold text-gray-800" id="total-balance">$0.00</div>
                    </div>

                    <div id="accounts-list" class="space-y-3">
                        <!-- Accounts will be loaded here -->
                    </div>
                </div>
            </div>

            <!-- Transactions View -->
            <div id="transactions-view" class="view hidden">
                <div class="card">
                    <div class="flex justify-between items-center mb-6">
                        <h2 class="text-2xl font-bold text-gray-800">All Transactions</h2>
                        <button onclick="showAddTransactionModal()" class="btn-primary">+ Add Transaction</button>
                    </div>

                    <div id="transactions-list" class="space-y-2">
                        <!-- Transactions will be loaded here -->
                    </div>
                </div>
            </div>

            <!-- Import View -->
            <div id="import-view" class="view hidden">
                <div class="card">
                    <h2 class="text-2xl font-bold text-gray-800 mb-6">Import Transactions</h2>

                    <div class="mb-6">
                        <h3 class="text-lg font-semibold text-gray-700 mb-3">Import from OFX/QFX File</h3>
                        <p class="text-sm text-gray-600 mb-4">Upload a transaction file exported from your bank or credit card company. Supported formats: .ofx, .qfx</p>

                        <form id="import-form" class="space-y-4">
                            <div>
                                <label class="block text-sm font-medium text-gray-700 mb-1">Select Account *</label>
                                <select id="import-account" required class="w-full border border-gray-300 rounded-md px-3 py-2 focus:ring-2 focus:ring-blue-500 focus:border-transparent">
                                    <option value="">Choose account to import into...</option>
                                </select>
                            </div>

                            <div>
                                <label class="block text-sm font-medium text-gray-700 mb-1">Select File *</label>
                                <input type="file" id="import-file" accept=".ofx,.qfx" required class="w-full border border-gray-300 rounded-md px-3 py-2 focus:ring-2 focus:ring-blue-500 focus:border-transparent">
                                <p class="text-xs text-gray-500 mt-1">Maximum file size: 10MB</p>
                            </div>

                            <button type="submit" class="btn-primary">Import Transactions</button>
                        </form>
                    </div>

                    <div class="mb-6" id="uncategorized-section">
                        <div class="flex justify-between items-center mb-3">
                            <h3 class="text-lg font-semibold text-gray-700">Uncategorized Transactions</h3>
                            <button onclick="loadUncategorizedTransactions()" class="btn-secondary text-sm">Refresh</button>
                        </div>
                        <div id="uncategorized-list" class="space-y-2">
                            <!-- Uncategorized transactions will be loaded here -->
                        </div>
                    </div>
                </div>
            </div>

            <!-- Categories View -->
            <div id="categories-view" class="view hidden">
                <div class="card">
                    <div class="flex justify-between items-center mb-6">
                        <h2 class="text-2xl font-bold text-gray-800">Categories</h2>
                        <div class="flex gap-2">
                            <button onclick="showAddCategoryGroupModal()" class="bg-gray-600 hover:bg-gray-700 text-white px-4 py-2 rounded-md transition-colors">+ Add Group</button>
                            <button onclick="showAddCategoryModal()" class="btn-primary">+ Add Category</button>
                        </div>
                    </div>

                    <div id="categories-list" class="space-y-2">
                        <!-- Categories will be loaded here -->
                    </div>
                </div>
            </div>
        </main>
    </div>

    <!-- Add Transaction Modal -->
    <div id="transaction-modal" class="modal" onclick="if(event.target === this) closeModal('transaction-modal')">
        <div class="bg-white rounded-lg p-6 max-w-md w-full mx-4">
            <h3 class="text-xl font-bold mb-4">Add Transaction</h3>
            <form id="transaction-form" class="space-y-4">
                <div>
                    <label class="block text-sm font-medium text-gray-700 mb-1">Account *</label>
                    <select id="transaction-account" required class="w-full border border-gray-300 rounded-md px-3 py-2 focus:ring-2 focus:ring-blue-500 focus:border-transparent">
                        <option value="">Select account...</option>
                    </select>
                </div>
                <div>
                    <label class="block text-sm font-medium text-gray-700 mb-1">Category <span id="category-required-indicator">*</span></label>
                    <select id="transaction-category" class="w-full border border-gray-300 rounded-md px-3 py-2 focus:ring-2 focus:ring-blue-500 focus:border-transparent">
                        <option value="">Select category...</option>
                    </select>
                    <p class="text-xs text-gray-500 mt-1" id="category-hint">Required for expenses, optional for income</p>
                </div>
                <div>
                    <label class="block text-sm font-medium text-gray-700 mb-1">Type *</label>
                    <select id="transaction-type" required class="w-full border border-gray-300 rounded-md px-3 py-2 focus:ring-2 focus:ring-blue-500 focus:border-transparent">
                        <option value="inflow">Inflow (Income)</option>
                        <option value="outflow" selected>Outflow (Expense)</option>
                    </select>
                </div>
                <div>
                    <label class="block text-sm font-medium text-gray-700 mb-1">Amount *</label>
                    <input type="number" id="transaction-amount" step="0.01" min="0.01" required class="w-full border border-gray-300 rounded-md px-3 py-2 focus:ring-2 focus:ring-blue-500 focus:border-transparent" placeholder="0.00">
                </div>
                <div>
                    <label class="block text-sm font-medium text-gray-700 mb-1">Date *</label>
                    <input type="date" id="transaction-date" required class="w-full border border-gray-300 rounded-md px-3 py-2 focus:ring-2 focus:ring-blue-500 focus:border-transparent">
                </div>
                <div>
                    <label class="block text-sm font-medium text-gray-700 mb-1">Description</label>
                    <input type="text" id="transaction-description" class="w-full border border-gray-300 rounded-md px-3 py-2 focus:ring-2 focus:ring-blue-500 focus:border-transparent" placeholder="Optional">
                </div>
                <div class="flex gap-2 justify-end pt-4">
                    <button type="button" onclick="closeModal('transaction-modal')" class="btn-secondary">Cancel</button>
                    <button type="submit" class="btn-primary">Add Transaction</button>
                </div>
            </form>
        </div>
    </div>

    <!-- Add Transfer Modal -->
    <div id="transfer-modal" class="modal" onclick="if(event.target === this) closeModal('transfer-modal')">
        <div class="bg-white rounded-lg p-6 max-w-md w-full mx-4">
            <h3 class="text-xl font-bold mb-4">Transfer Between Accounts</h3>
            <form id="transfer-form" class="space-y-4">
                <div>
                    <label class="block text-sm font-medium text-gray-700 mb-1">From Account *</label>
                    <select id="transfer-from-account" required class="w-full border border-gray-300 rounded-md px-3 py-2 focus:ring-2 focus:ring-blue-500 focus:border-transparent">
                        <option value="">Select account...</option>
                    </select>
                </div>
                <div>
                    <label class="block text-sm font-medium text-gray-700 mb-1">To Account *</label>
                    <select id="transfer-to-account" required class="w-full border border-gray-300 rounded-md px-3 py-2 focus:ring-2 focus:ring-blue-500 focus:border-transparent">
                        <option value="">Select account...</option>
                    </select>
                </div>
                <div>
                    <label class="block text-sm font-medium text-gray-700 mb-1">Amount *</label>
                    <input type="number" id="transfer-amount" step="0.01" min="0.01" required class="w-full border border-gray-300 rounded-md px-3 py-2 focus:ring-2 focus:ring-blue-500 focus:border-transparent" placeholder="0.00">
                </div>
                <div>
                    <label class="block text-sm font-medium text-gray-700 mb-1">Date *</label>
                    <input type="date" id="transfer-date" required class="w-full border border-gray-300 rounded-md px-3 py-2 focus:ring-2 focus:ring-blue-500 focus:border-transparent">
                </div>
                <div>
                    <label class="block text-sm font-medium text-gray-700 mb-1">Description</label>
                    <input type="text" id="transfer-description" class="w-full border border-gray-300 rounded-md px-3 py-2 focus:ring-2 focus:ring-blue-500 focus:border-transparent" placeholder="Optional">
                </div>
                <div class="flex gap-2 justify-end pt-4">
                    <button type="button" onclick="closeModal('transfer-modal')" class="btn-secondary">Cancel</button>
                    <button type="submit" class="btn-primary">Create Transfer</button>
                </div>
            </form>
        </div>
    </div>

    <!-- Add Account Modal -->
    <div id="account-modal" class="modal" onclick="if(event.target === this) closeModal('account-modal')">
        <div class="bg-white rounded-lg p-6 max-w-md w-full mx-4">
            <h3 class="text-xl font-bold mb-4">Add Account</h3>
            <form id="account-form" class="space-y-4">
                <div>
                    <label class="block text-sm font-medium text-gray-700 mb-1">Account Name *</label>
                    <input type="text" id="account-name" required class="w-full border border-gray-300 rounded-md px-3 py-2 focus:ring-2 focus:ring-blue-500 focus:border-transparent" placeholder="e.g., Checking Account">
                </div>
                <div>
                    <label class="block text-sm font-medium text-gray-700 mb-1">Type *</label>
                    <select id="account-type" required class="w-full border border-gray-300 rounded-md px-3 py-2 focus:ring-2 focus:ring-blue-500 focus:border-transparent">
                        <option value="checking">Checking</option>
                        <option value="savings">Savings</option>
                        <option value="cash">Cash</option>
                        <option value="credit">Credit Card</option>
                    </select>
                </div>
                <div>
                    <label class="block text-sm font-medium text-gray-700 mb-1">Starting Balance *</label>
                    <input type="number" id="account-balance" step="0.01" value="0" required class="w-full border border-gray-300 rounded-md px-3 py-2 focus:ring-2 focus:ring-blue-500 focus:border-transparent" placeholder="0.00">
                </div>
                <div class="flex gap-2 justify-end pt-4">
                    <button type="button" onclick="closeModal('account-modal')" class="btn-secondary">Cancel</button>
                    <button type="submit" class="btn-primary">Add Account</button>
                </div>
            </form>
        </div>
    </div>

    <!-- Add Category Modal -->
    <div id="category-modal" class="modal" onclick="if(event.target === this) closeModal('category-modal')">
        <div class="bg-white rounded-lg p-6 max-w-md w-full mx-4">
            <h3 class="text-xl font-bold mb-4">Add Category</h3>
            <form id="category-form" class="space-y-4">
                <div>
                    <label class="block text-sm font-medium text-gray-700 mb-1">Category Name *</label>
                    <input type="text" id="category-name" required class="w-full border border-gray-300 rounded-md px-3 py-2 focus:ring-2 focus:ring-blue-500 focus:border-transparent" placeholder="e.g., Groceries">
                </div>
                <div>
<<<<<<< HEAD
                    <label class="block text-sm font-medium text-gray-700 mb-1">Type *</label>
                    <select id="category-type" required class="w-full border border-gray-300 rounded-md px-3 py-2 focus:ring-2 focus:ring-blue-500 focus:border-transparent" onchange="updateCategoryGroupOptions()">
                        <option value="expense">Expense</option>
                        <option value="income">Income</option>
                    </select>
                </div>
                <div>
                    <label class="block text-sm font-medium text-gray-700 mb-1">Group</label>
                    <select id="category-group" class="w-full border border-gray-300 rounded-md px-3 py-2 focus:ring-2 focus:ring-blue-500 focus:border-transparent">
                        <option value="">No Group</option>
                    </select>
                </div>
                <div>
                    <label class="block text-sm font-medium text-gray-700 mb-1">Color</label>
                    <input type="color" id="category-color" value="#3b82f6" class="w-full h-10 border border-gray-300 rounded-md">
=======
                    <label class="block text-sm font-medium text-gray-700 mb-2">Color</label>
                    <input type="hidden" id="category-color" value="#3b82f6">
                    <div class="grid grid-cols-5 gap-2">
                        <button type="button" class="color-swatch" data-color="#f97316" style="background-color: #f97316;" title="Orange - Household">
                            <span class="color-check hidden">✓</span>
                        </button>
                        <button type="button" class="color-swatch selected" data-color="#3b82f6" style="background-color: #3b82f6;" title="Blue - Transportation">
                            <span class="color-check">✓</span>
                        </button>
                        <button type="button" class="color-swatch" data-color="#10b981" style="background-color: #10b981;" title="Green - Groceries">
                            <span class="color-check hidden">✓</span>
                        </button>
                        <button type="button" class="color-swatch" data-color="#a855f7" style="background-color: #a855f7;" title="Purple - Entertainment">
                            <span class="color-check hidden">✓</span>
                        </button>
                        <button type="button" class="color-swatch" data-color="#ef4444" style="background-color: #ef4444;" title="Red - Utilities">
                            <span class="color-check hidden">✓</span>
                        </button>
                        <button type="button" class="color-swatch" data-color="#ec4899" style="background-color: #ec4899;" title="Pink - Health">
                            <span class="color-check hidden">✓</span>
                        </button>
                        <button type="button" class="color-swatch" data-color="#eab308" style="background-color: #eab308;" title="Yellow - Shopping">
                            <span class="color-check hidden">✓</span>
                        </button>
                        <button type="button" class="color-swatch" data-color="#6366f1" style="background-color: #6366f1;" title="Indigo - Subscriptions">
                            <span class="color-check hidden">✓</span>
                        </button>
                        <button type="button" class="color-swatch" data-color="#14b8a6" style="background-color: #14b8a6;" title="Teal - Savings">
                            <span class="color-check hidden">✓</span>
                        </button>
                        <button type="button" class="color-swatch" data-color="#6b7280" style="background-color: #6b7280;" title="Gray - Other">
                            <span class="color-check hidden">✓</span>
                        </button>
                    </div>
>>>>>>> 61ea7a84
                </div>
                <div>
                    <label class="block text-sm font-medium text-gray-700 mb-1">Description</label>
                    <textarea id="category-description" class="w-full border border-gray-300 rounded-md px-3 py-2 focus:ring-2 focus:ring-blue-500 focus:border-transparent" rows="2" placeholder="Optional"></textarea>
                </div>
                <div class="flex gap-2 justify-end pt-4">
                    <button type="button" onclick="closeModal('category-modal')" class="btn-secondary">Cancel</button>
                    <button type="submit" class="btn-primary">Add Category</button>
                </div>
            </form>
        </div>
    </div>

    <!-- Add Category Group Modal -->
    <div id="category-group-modal" class="modal" onclick="if(event.target === this) closeModal('category-group-modal')">
        <div class="bg-white rounded-lg p-6 max-w-md w-full mx-4">
            <h3 class="text-xl font-bold mb-4">Add Category Group</h3>
            <form id="category-group-form" class="space-y-4">
                <div>
                    <label class="block text-sm font-medium text-gray-700 mb-1">Group Name *</label>
                    <input type="text" id="group-name" required class="w-full border border-gray-300 rounded-md px-3 py-2 focus:ring-2 focus:ring-blue-500 focus:border-transparent" placeholder="e.g., Housing, Transportation">
                </div>
                <div>
                    <label class="block text-sm font-medium text-gray-700 mb-1">Type *</label>
                    <select id="group-type" required class="w-full border border-gray-300 rounded-md px-3 py-2 focus:ring-2 focus:ring-blue-500 focus:border-transparent">
                        <option value="expense">Expense</option>
                        <option value="income">Income</option>
                    </select>
                </div>
                <div>
                    <label class="block text-sm font-medium text-gray-700 mb-1">Display Order</label>
                    <input type="number" id="group-display-order" value="0" min="0" class="w-full border border-gray-300 rounded-md px-3 py-2 focus:ring-2 focus:ring-blue-500 focus:border-transparent" placeholder="0">
                    <p class="text-xs text-gray-500 mt-1">Lower numbers appear first</p>
                </div>
                <div>
                    <label class="block text-sm font-medium text-gray-700 mb-1">Description</label>
                    <textarea id="group-description" class="w-full border border-gray-300 rounded-md px-3 py-2 focus:ring-2 focus:ring-blue-500 focus:border-transparent" rows="2" placeholder="Optional"></textarea>
                </div>
                <div class="flex gap-2 justify-end pt-4">
                    <button type="button" onclick="closeModal('category-group-modal')" class="btn-secondary">Cancel</button>
                    <button type="submit" class="btn-primary">Add Group</button>
                </div>
            </form>
        </div>
    </div>

    <!-- Allocate Budget Modal -->
    <div id="allocation-modal" class="modal" onclick="if(event.target === this) closeModal('allocation-modal')">
        <div class="bg-white rounded-lg p-6 max-w-md w-full mx-4">
            <h3 class="text-xl font-bold mb-4">Allocate Budget</h3>
            <form id="allocation-form" class="space-y-4">
                <input type="hidden" id="allocation-category-id">
                <div>
                    <label class="block text-sm font-medium text-gray-700 mb-1">Category</label>
                    <div id="allocation-category-name" class="text-lg font-semibold text-gray-800"></div>
                </div>
                <div>
                    <label class="block text-sm font-medium text-gray-700 mb-1">Amount to Allocate *</label>
                    <input type="number" id="allocation-amount" step="0.01" min="0" required class="w-full border border-gray-300 rounded-md px-3 py-2 focus:ring-2 focus:ring-blue-500 focus:border-transparent" placeholder="0.00">
                    <p class="text-xs text-gray-500 mt-1">This will replace any existing allocation for this month</p>
                </div>
                <div>
                    <label class="block text-sm font-medium text-gray-700 mb-1">Notes</label>
                    <textarea id="allocation-notes" class="w-full border border-gray-300 rounded-md px-3 py-2 focus:ring-2 focus:ring-blue-500 focus:border-transparent" rows="2" placeholder="Optional"></textarea>
                </div>
                <div class="flex gap-2 justify-end pt-4">
                    <button type="button" onclick="closeModal('allocation-modal')" class="btn-secondary">Cancel</button>
                    <button type="submit" class="btn-primary">Allocate</button>
                </div>
            </form>
        </div>
    </div>

    <!-- Categorize Transaction Modal -->
    <div id="categorize-modal" class="modal" onclick="if(event.target === this) closeModal('categorize-modal')">
        <div class="bg-white rounded-lg p-6 max-w-md w-full mx-4">
            <h3 class="text-xl font-bold mb-4">Assign Category</h3>
            <form id="categorize-form" class="space-y-4">
                <div>
                    <label class="block text-sm font-medium text-gray-700 mb-1">Select Category *</label>
                    <select id="categorize-category" required class="w-full border border-gray-300 rounded-md px-3 py-2 focus:ring-2 focus:ring-blue-500 focus:border-transparent">
                        <option value="">Select category...</option>
                    </select>
                </div>
                <div class="text-sm text-gray-600">
                    <span id="categorize-count">0</span> transaction(s) selected
                </div>
                <div class="flex gap-2 justify-end pt-4">
                    <button type="button" onclick="closeModal('categorize-modal')" class="btn-secondary">Cancel</button>
                    <button type="submit" class="btn-primary">Assign Category</button>
                </div>
            </form>
        </div>
    </div>

    <script src="app.js"></script>
</body>
</html><|MERGE_RESOLUTION|>--- conflicted
+++ resolved
@@ -281,23 +281,12 @@
                     <input type="text" id="category-name" required class="w-full border border-gray-300 rounded-md px-3 py-2 focus:ring-2 focus:ring-blue-500 focus:border-transparent" placeholder="e.g., Groceries">
                 </div>
                 <div>
-<<<<<<< HEAD
-                    <label class="block text-sm font-medium text-gray-700 mb-1">Type *</label>
-                    <select id="category-type" required class="w-full border border-gray-300 rounded-md px-3 py-2 focus:ring-2 focus:ring-blue-500 focus:border-transparent" onchange="updateCategoryGroupOptions()">
-                        <option value="expense">Expense</option>
-                        <option value="income">Income</option>
-                    </select>
-                </div>
-                <div>
                     <label class="block text-sm font-medium text-gray-700 mb-1">Group</label>
                     <select id="category-group" class="w-full border border-gray-300 rounded-md px-3 py-2 focus:ring-2 focus:ring-blue-500 focus:border-transparent">
                         <option value="">No Group</option>
                     </select>
                 </div>
                 <div>
-                    <label class="block text-sm font-medium text-gray-700 mb-1">Color</label>
-                    <input type="color" id="category-color" value="#3b82f6" class="w-full h-10 border border-gray-300 rounded-md">
-=======
                     <label class="block text-sm font-medium text-gray-700 mb-2">Color</label>
                     <input type="hidden" id="category-color" value="#3b82f6">
                     <div class="grid grid-cols-5 gap-2">
@@ -332,7 +321,6 @@
                             <span class="color-check hidden">✓</span>
                         </button>
                     </div>
->>>>>>> 61ea7a84
                 </div>
                 <div>
                     <label class="block text-sm font-medium text-gray-700 mb-1">Description</label>
