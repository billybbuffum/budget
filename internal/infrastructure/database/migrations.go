--- conflicted
+++ resolved
@@ -30,17 +30,16 @@
 		Down:        rollbackAddFitID,
 	},
 	{
-<<<<<<< HEAD
-		Version:     "003_add_credit_card_support",
-		Description: "Add type and transfer_to_account_id columns for credit card and transfer support",
-		Up:          migrateAddCreditCardSupport,
-		Down:        rollbackAddCreditCardSupport,
-=======
 		Version:     "003_deprecate_ready_to_assign",
 		Description: "Deprecate ready_to_assign field - now calculated per period instead of global singleton",
 		Up:          migrateDeprecateReadyToAssign,
 		Down:        rollbackDeprecateReadyToAssign,
->>>>>>> fd743bf5
+	},
+	{
+		Version:     "004_add_credit_card_support",
+		Description: "Add type and transfer_to_account_id columns for credit card and transfer support",
+		Up:          migrateAddCreditCardSupport,
+		Down:        rollbackAddCreditCardSupport,
 	},
 }
 
