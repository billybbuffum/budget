package database

import (
	"database/sql"
	"fmt"
	"sort"
	"time"
)

// Migration represents a database migration
type Migration struct {
	Version     string
	Description string
	Up          func(*sql.DB) error
	Down        func(*sql.DB) error
}

// migrations holds all registered migrations in order
var migrations = []Migration{
	{
		Version:     "001_make_category_id_nullable",
		Description: "Make category_id nullable in transactions table to support imported transactions",
		Up:          migrateCategoryIDNullable,
		Down:        rollbackCategoryIDNullable,
	},
	{
		Version:     "002_add_fitid_to_transactions",
		Description: "Add fitid column to transactions table for OFX duplicate detection",
		Up:          migrateAddFitID,
		Down:        rollbackAddFitID,
	},
	{
<<<<<<< HEAD
		Version:     "003_add_category_groups",
		Description: "Add category_groups table and group_id to categories for organizing categories into groups",
		Up:          migrateAddCategoryGroups,
		Down:        rollbackAddCategoryGroups,
=======
		Version:     "003_deprecate_ready_to_assign",
		Description: "Deprecate ready_to_assign field - now calculated per period instead of global singleton",
		Up:          migrateDeprecateReadyToAssign,
		Down:        rollbackDeprecateReadyToAssign,
	},
	{
		Version:     "004_add_credit_card_support",
		Description: "Add type and transfer_to_account_id columns for credit card and transfer support",
		Up:          migrateAddCreditCardSupport,
		Down:        rollbackAddCreditCardSupport,
>>>>>>> 61ea7a84
	},
}

// migrateCategoryIDNullable makes the category_id column nullable in transactions table
func migrateCategoryIDNullable(db *sql.DB) error {
	// SQLite doesn't support ALTER COLUMN, so we need to:
	// 1. Create a new table with the updated schema
	// 2. Copy data from old table to new table
	// 3. Drop old table
	// 4. Rename new table to old name
	// 5. Recreate indexes

	tx, err := db.Begin()
	if err != nil {
		return fmt.Errorf("failed to begin transaction: %w", err)
	}
	defer tx.Rollback()

	// Create new transactions table with nullable category_id
	_, err = tx.Exec(`
		CREATE TABLE transactions_new (
			id TEXT PRIMARY KEY,
			account_id TEXT NOT NULL,
			category_id TEXT,
			amount INTEGER NOT NULL,
			description TEXT,
			date DATETIME NOT NULL,
			created_at DATETIME NOT NULL,
			updated_at DATETIME NOT NULL,
			FOREIGN KEY (account_id) REFERENCES accounts(id) ON DELETE CASCADE,
			FOREIGN KEY (category_id) REFERENCES categories(id) ON DELETE CASCADE
		)
	`)
	if err != nil {
		return fmt.Errorf("failed to create new transactions table: %w", err)
	}

	// Copy all data from old table to new table
	_, err = tx.Exec(`
		INSERT INTO transactions_new (id, account_id, category_id, amount, description, date, created_at, updated_at)
		SELECT id, account_id, category_id, amount, description, date, created_at, updated_at
		FROM transactions
	`)
	if err != nil {
		return fmt.Errorf("failed to copy data to new transactions table: %w", err)
	}

	// Drop old table
	_, err = tx.Exec("DROP TABLE transactions")
	if err != nil {
		return fmt.Errorf("failed to drop old transactions table: %w", err)
	}

	// Rename new table to original name
	_, err = tx.Exec("ALTER TABLE transactions_new RENAME TO transactions")
	if err != nil {
		return fmt.Errorf("failed to rename new transactions table: %w", err)
	}

	// Recreate indexes
	_, err = tx.Exec(`
		CREATE INDEX idx_transactions_account_id ON transactions(account_id);
		CREATE INDEX idx_transactions_category_id ON transactions(category_id);
		CREATE INDEX idx_transactions_date ON transactions(date);
	`)
	if err != nil {
		return fmt.Errorf("failed to recreate indexes: %w", err)
	}

	if err := tx.Commit(); err != nil {
		return fmt.Errorf("failed to commit transaction: %w", err)
	}

	return nil
}

// rollbackCategoryIDNullable reverts the category_id nullable migration
func rollbackCategoryIDNullable(db *sql.DB) error {
	// For rollback, we need to ensure all category_ids are non-null first
	// This is a safeguard - in practice we may not rollback this migration
	tx, err := db.Begin()
	if err != nil {
		return fmt.Errorf("failed to begin transaction: %w", err)
	}
	defer tx.Rollback()

	// Check if there are any transactions with null category_id
	var count int
	err = tx.QueryRow("SELECT COUNT(*) FROM transactions WHERE category_id IS NULL").Scan(&count)
	if err != nil {
		return fmt.Errorf("failed to check for null category_ids: %w", err)
	}
	if count > 0 {
		return fmt.Errorf("cannot rollback: %d transactions have null category_id", count)
	}

	// Create new transactions table with NOT NULL category_id
	_, err = tx.Exec(`
		CREATE TABLE transactions_new (
			id TEXT PRIMARY KEY,
			account_id TEXT NOT NULL,
			category_id TEXT NOT NULL,
			amount INTEGER NOT NULL,
			description TEXT,
			date DATETIME NOT NULL,
			created_at DATETIME NOT NULL,
			updated_at DATETIME NOT NULL,
			FOREIGN KEY (account_id) REFERENCES accounts(id) ON DELETE CASCADE,
			FOREIGN KEY (category_id) REFERENCES categories(id) ON DELETE CASCADE
		)
	`)
	if err != nil {
		return fmt.Errorf("failed to create new transactions table: %w", err)
	}

	// Copy all data
	_, err = tx.Exec(`
		INSERT INTO transactions_new (id, account_id, category_id, amount, description, date, created_at, updated_at)
		SELECT id, account_id, category_id, amount, description, date, created_at, updated_at
		FROM transactions
	`)
	if err != nil {
		return fmt.Errorf("failed to copy data: %w", err)
	}

	// Drop old table
	_, err = tx.Exec("DROP TABLE transactions")
	if err != nil {
		return fmt.Errorf("failed to drop old table: %w", err)
	}

	// Rename new table
	_, err = tx.Exec("ALTER TABLE transactions_new RENAME TO transactions")
	if err != nil {
		return fmt.Errorf("failed to rename table: %w", err)
	}

	// Recreate indexes
	_, err = tx.Exec(`
		CREATE INDEX idx_transactions_account_id ON transactions(account_id);
		CREATE INDEX idx_transactions_category_id ON transactions(category_id);
		CREATE INDEX idx_transactions_date ON transactions(date);
	`)
	if err != nil {
		return fmt.Errorf("failed to recreate indexes: %w", err)
	}

	if err := tx.Commit(); err != nil {
		return fmt.Errorf("failed to commit transaction: %w", err)
	}

	return nil
}

// migrateAddFitID adds the fitid column to transactions table
func migrateAddFitID(db *sql.DB) error {
	tx, err := db.Begin()
	if err != nil {
		return fmt.Errorf("failed to begin transaction: %w", err)
	}
	defer tx.Rollback()

	// Create new transactions table with fitid column
	_, err = tx.Exec(`
		CREATE TABLE transactions_new (
			id TEXT PRIMARY KEY,
			account_id TEXT NOT NULL,
			category_id TEXT,
			amount INTEGER NOT NULL,
			description TEXT,
			date DATETIME NOT NULL,
			fitid TEXT,
			created_at DATETIME NOT NULL,
			updated_at DATETIME NOT NULL,
			FOREIGN KEY (account_id) REFERENCES accounts(id) ON DELETE CASCADE,
			FOREIGN KEY (category_id) REFERENCES categories(id) ON DELETE CASCADE
		)
	`)
	if err != nil {
		return fmt.Errorf("failed to create new transactions table: %w", err)
	}

	// Copy all data from old table to new table
	_, err = tx.Exec(`
		INSERT INTO transactions_new (id, account_id, category_id, amount, description, date, fitid, created_at, updated_at)
		SELECT id, account_id, category_id, amount, description, date, NULL, created_at, updated_at
		FROM transactions
	`)
	if err != nil {
		return fmt.Errorf("failed to copy data to new transactions table: %w", err)
	}

	// Drop old table
	_, err = tx.Exec("DROP TABLE transactions")
	if err != nil {
		return fmt.Errorf("failed to drop old transactions table: %w", err)
	}

	// Rename new table to original name
	_, err = tx.Exec("ALTER TABLE transactions_new RENAME TO transactions")
	if err != nil {
		return fmt.Errorf("failed to rename new transactions table: %w", err)
	}

	// Recreate indexes and add index for fitid
	_, err = tx.Exec(`
		CREATE INDEX idx_transactions_account_id ON transactions(account_id);
		CREATE INDEX idx_transactions_category_id ON transactions(category_id);
		CREATE INDEX idx_transactions_date ON transactions(date);
		CREATE INDEX idx_transactions_fitid ON transactions(fitid);
	`)
	if err != nil {
		return fmt.Errorf("failed to recreate indexes: %w", err)
	}

	if err := tx.Commit(); err != nil {
		return fmt.Errorf("failed to commit transaction: %w", err)
	}

	return nil
}

// rollbackAddFitID removes the fitid column from transactions table
func rollbackAddFitID(db *sql.DB) error {
	tx, err := db.Begin()
	if err != nil {
		return fmt.Errorf("failed to begin transaction: %w", err)
	}
	defer tx.Rollback()

	// Create new transactions table without fitid column
	_, err = tx.Exec(`
		CREATE TABLE transactions_new (
			id TEXT PRIMARY KEY,
			account_id TEXT NOT NULL,
			category_id TEXT,
			amount INTEGER NOT NULL,
			description TEXT,
			date DATETIME NOT NULL,
			created_at DATETIME NOT NULL,
			updated_at DATETIME NOT NULL,
			FOREIGN KEY (account_id) REFERENCES accounts(id) ON DELETE CASCADE,
			FOREIGN KEY (category_id) REFERENCES categories(id) ON DELETE CASCADE
		)
	`)
	if err != nil {
		return fmt.Errorf("failed to create new transactions table: %w", err)
	}

	// Copy all data from old table to new table (fitid column is dropped)
	_, err = tx.Exec(`
		INSERT INTO transactions_new (id, account_id, category_id, amount, description, date, created_at, updated_at)
		SELECT id, account_id, category_id, amount, description, date, created_at, updated_at
		FROM transactions
	`)
	if err != nil {
		return fmt.Errorf("failed to copy data to new transactions table: %w", err)
	}

	// Drop old table
	_, err = tx.Exec("DROP TABLE transactions")
	if err != nil {
		return fmt.Errorf("failed to drop old transactions table: %w", err)
	}

	// Rename new table to original name
	_, err = tx.Exec("ALTER TABLE transactions_new RENAME TO transactions")
	if err != nil {
		return fmt.Errorf("failed to rename new transactions table: %w", err)
	}

	// Recreate indexes
	_, err = tx.Exec(`
		CREATE INDEX idx_transactions_account_id ON transactions(account_id);
		CREATE INDEX idx_transactions_category_id ON transactions(category_id);
		CREATE INDEX idx_transactions_date ON transactions(date);
	`)
	if err != nil {
		return fmt.Errorf("failed to recreate indexes: %w", err)
	}

	if err := tx.Commit(); err != nil {
		return fmt.Errorf("failed to commit transaction: %w", err)
	}

	return nil
}

<<<<<<< HEAD
// migrateAddCategoryGroups creates the category_groups table and adds group_id to categories
func migrateAddCategoryGroups(db *sql.DB) error {
	tx, err := db.Begin()
	if err != nil {
		return fmt.Errorf("failed to begin transaction: %w", err)
	}
	defer tx.Rollback()

	// Create category_groups table
	_, err = tx.Exec(`
		CREATE TABLE IF NOT EXISTS category_groups (
			id TEXT PRIMARY KEY,
			name TEXT NOT NULL,
			type TEXT NOT NULL CHECK(type IN ('income', 'expense')),
			description TEXT,
			display_order INTEGER NOT NULL DEFAULT 0,
			created_at DATETIME NOT NULL,
			updated_at DATETIME NOT NULL
		)
	`)
	if err != nil {
		return fmt.Errorf("failed to create category_groups table: %w", err)
	}

	// Create new categories table with group_id column
	_, err = tx.Exec(`
		CREATE TABLE categories_new (
			id TEXT PRIMARY KEY,
			name TEXT NOT NULL,
			type TEXT NOT NULL CHECK(type IN ('income', 'expense')),
			description TEXT,
			color TEXT,
			group_id TEXT,
			created_at DATETIME NOT NULL,
			updated_at DATETIME NOT NULL,
			FOREIGN KEY (group_id) REFERENCES category_groups(id) ON DELETE SET NULL
		)
	`)
	if err != nil {
		return fmt.Errorf("failed to create new categories table: %w", err)
	}

	// Copy all data from old table to new table (group_id will be NULL initially)
	_, err = tx.Exec(`
		INSERT INTO categories_new (id, name, type, description, color, group_id, created_at, updated_at)
		SELECT id, name, type, description, color, NULL, created_at, updated_at
		FROM categories
	`)
	if err != nil {
		return fmt.Errorf("failed to copy data to new categories table: %w", err)
	}

	// Drop old table
	_, err = tx.Exec("DROP TABLE categories")
	if err != nil {
		return fmt.Errorf("failed to drop old categories table: %w", err)
	}

	// Rename new table to original name
	_, err = tx.Exec("ALTER TABLE categories_new RENAME TO categories")
	if err != nil {
		return fmt.Errorf("failed to rename new categories table: %w", err)
	}

	// Create index for group_id
	_, err = tx.Exec("CREATE INDEX idx_categories_group_id ON categories(group_id)")
	if err != nil {
		return fmt.Errorf("failed to create index on group_id: %w", err)
	}

	if err := tx.Commit(); err != nil {
		return fmt.Errorf("failed to commit transaction: %w", err)
	}

	return nil
}

// rollbackAddCategoryGroups removes the category_groups table and group_id from categories
func rollbackAddCategoryGroups(db *sql.DB) error {
	tx, err := db.Begin()
	if err != nil {
		return fmt.Errorf("failed to begin transaction: %w", err)
	}
	defer tx.Rollback()

	// Create categories table without group_id column
	_, err = tx.Exec(`
		CREATE TABLE categories_new (
			id TEXT PRIMARY KEY,
			name TEXT NOT NULL,
			type TEXT NOT NULL CHECK(type IN ('income', 'expense')),
			description TEXT,
			color TEXT,
			created_at DATETIME NOT NULL,
			updated_at DATETIME NOT NULL
		)
	`)
	if err != nil {
		return fmt.Errorf("failed to create new categories table: %w", err)
	}

	// Copy all data from old table to new table (group_id column is dropped)
	_, err = tx.Exec(`
		INSERT INTO categories_new (id, name, type, description, color, created_at, updated_at)
		SELECT id, name, type, description, color, created_at, updated_at
		FROM categories
	`)
	if err != nil {
		return fmt.Errorf("failed to copy data to new categories table: %w", err)
	}

	// Drop old table
	_, err = tx.Exec("DROP TABLE categories")
	if err != nil {
		return fmt.Errorf("failed to drop old categories table: %w", err)
	}

	// Rename new table to original name
	_, err = tx.Exec("ALTER TABLE categories_new RENAME TO categories")
	if err != nil {
		return fmt.Errorf("failed to rename new categories table: %w", err)
	}

	// Drop category_groups table
	_, err = tx.Exec("DROP TABLE IF EXISTS category_groups")
	if err != nil {
		return fmt.Errorf("failed to drop category_groups table: %w", err)
	}

	if err := tx.Commit(); err != nil {
		return fmt.Errorf("failed to commit transaction: %w", err)
	}

	return nil
=======
// migrateDeprecateReadyToAssign sets ready_to_assign to 0 as it's now calculated per-period
func migrateDeprecateReadyToAssign(db *sql.DB) error {
	// Just reset the value to 0 - the field will remain for backward compatibility
	// but won't be used. Ready to Assign is now calculated per period.
	_, err := db.Exec(`
		UPDATE budget_state
		SET ready_to_assign = 0, updated_at = datetime('now')
		WHERE id = 'singleton'
	`)
	return err
}

// rollbackDeprecateReadyToAssign would need to recalculate ready_to_assign from data
func rollbackDeprecateReadyToAssign(db *sql.DB) error {
	// Recalculate ready_to_assign as: Total Account Balance - Total Allocated + Total Spent
	_, err := db.Exec(`
		UPDATE budget_state
		SET ready_to_assign = (
			SELECT COALESCE(SUM(balance), 0) FROM accounts
		) - (
			SELECT COALESCE(
				(SELECT COALESCE(SUM(amount), 0) FROM allocations) -
				(SELECT COALESCE(SUM(ABS(amount)), 0) FROM transactions WHERE amount < 0),
			0)
		),
		updated_at = datetime('now')
		WHERE id = 'singleton'
	`)
	return err
>>>>>>> 61ea7a84
}

// initMigrationTable creates the schema_migrations table if it doesn't exist
func initMigrationTable(db *sql.DB) error {
	_, err := db.Exec(`
		CREATE TABLE IF NOT EXISTS schema_migrations (
			version TEXT PRIMARY KEY,
			applied_at DATETIME NOT NULL
		)
	`)
	return err
}

// getAppliedMigrations returns a set of already applied migration versions
func getAppliedMigrations(db *sql.DB) (map[string]bool, error) {
	rows, err := db.Query("SELECT version FROM schema_migrations")
	if err != nil {
		return nil, fmt.Errorf("failed to query applied migrations: %w", err)
	}
	defer rows.Close()

	applied := make(map[string]bool)
	for rows.Next() {
		var version string
		if err := rows.Scan(&version); err != nil {
			return nil, fmt.Errorf("failed to scan migration version: %w", err)
		}
		applied[version] = true
	}

	return applied, rows.Err()
}

// recordMigration records a migration as applied
func recordMigration(db *sql.DB, version string) error {
	_, err := db.Exec(
		"INSERT INTO schema_migrations (version, applied_at) VALUES (?, ?)",
		version,
		time.Now(),
	)
	return err
}

// RunMigrations runs all pending migrations
func RunMigrations(db *sql.DB) error {
	// Create migration tracking table
	if err := initMigrationTable(db); err != nil {
		return fmt.Errorf("failed to initialize migration table: %w", err)
	}

	// Get already applied migrations
	applied, err := getAppliedMigrations(db)
	if err != nil {
		return fmt.Errorf("failed to get applied migrations: %w", err)
	}

	// Sort migrations by version to ensure consistent order
	sort.Slice(migrations, func(i, j int) bool {
		return migrations[i].Version < migrations[j].Version
	})

	// Run pending migrations
	for _, migration := range migrations {
		if applied[migration.Version] {
			continue
		}

		fmt.Printf("Running migration: %s - %s\n", migration.Version, migration.Description)
		if err := migration.Up(db); err != nil {
			return fmt.Errorf("migration %s failed: %w", migration.Version, err)
		}

		if err := recordMigration(db, migration.Version); err != nil {
			return fmt.Errorf("failed to record migration %s: %w", migration.Version, err)
		}

		fmt.Printf("Migration %s completed successfully\n", migration.Version)
	}

	return nil
}

// migrateAddCreditCardSupport adds type and transfer_to_account_id columns
func migrateAddCreditCardSupport(db *sql.DB) error {
	tx, err := db.Begin()
	if err != nil {
		return fmt.Errorf("failed to begin transaction: %w", err)
	}
	defer tx.Rollback()

	// Step 1: Add payment_for_account_id column to categories (if it doesn't exist)
	// Check if column exists first
	var columnExists int
	err = tx.QueryRow("SELECT COUNT(*) FROM pragma_table_info('categories') WHERE name='payment_for_account_id'").Scan(&columnExists)
	if err != nil {
		return fmt.Errorf("failed to check if payment_for_account_id exists: %w", err)
	}

	if columnExists == 0 {
		_, err = tx.Exec("ALTER TABLE categories ADD COLUMN payment_for_account_id TEXT REFERENCES accounts(id) ON DELETE CASCADE")
		if err != nil {
			return fmt.Errorf("failed to add payment_for_account_id column: %w", err)
		}
	}

	// Step 2: Create new transactions table with type and transfer support
	_, err = tx.Exec(`
		CREATE TABLE transactions_new (
			id TEXT PRIMARY KEY,
			type TEXT NOT NULL DEFAULT 'normal' CHECK(type IN ('normal', 'transfer')),
			account_id TEXT NOT NULL,
			transfer_to_account_id TEXT,
			category_id TEXT,
			amount INTEGER NOT NULL,
			description TEXT,
			date DATETIME NOT NULL,
			fitid TEXT,
			created_at DATETIME NOT NULL,
			updated_at DATETIME NOT NULL,
			FOREIGN KEY (account_id) REFERENCES accounts(id) ON DELETE CASCADE,
			FOREIGN KEY (transfer_to_account_id) REFERENCES accounts(id) ON DELETE CASCADE,
			FOREIGN KEY (category_id) REFERENCES categories(id) ON DELETE CASCADE
		)
	`)
	if err != nil {
		return fmt.Errorf("failed to create new transactions table: %w", err)
	}

	// Step 3: Copy existing transactions (all as 'normal' type)
	_, err = tx.Exec(`
		INSERT INTO transactions_new (id, type, account_id, transfer_to_account_id, category_id, amount, description, date, fitid, created_at, updated_at)
		SELECT id, 'normal', account_id, NULL, category_id, amount, description, date, fitid, created_at, updated_at
		FROM transactions
	`)
	if err != nil {
		return fmt.Errorf("failed to copy data: %w", err)
	}

	// Step 4: Drop old table and rename
	_, err = tx.Exec("DROP TABLE transactions")
	if err != nil {
		return fmt.Errorf("failed to drop old table: %w", err)
	}

	_, err = tx.Exec("ALTER TABLE transactions_new RENAME TO transactions")
	if err != nil {
		return fmt.Errorf("failed to rename table: %w", err)
	}

	// Step 5: Recreate indexes
	_, err = tx.Exec(`
		CREATE INDEX idx_transactions_account_id ON transactions(account_id);
		CREATE INDEX idx_transactions_category_id ON transactions(category_id);
		CREATE INDEX idx_transactions_date ON transactions(date);
		CREATE INDEX idx_transactions_fitid ON transactions(fitid);
		CREATE INDEX idx_transactions_transfer_to_account_id ON transactions(transfer_to_account_id);
	`)
	if err != nil {
		return fmt.Errorf("failed to recreate indexes: %w", err)
	}

	if err := tx.Commit(); err != nil {
		return fmt.Errorf("failed to commit transaction: %w", err)
	}

	return nil
}

// rollbackAddCreditCardSupport removes type and transfer_to_account_id columns
func rollbackAddCreditCardSupport(db *sql.DB) error {
	tx, err := db.Begin()
	if err != nil {
		return fmt.Errorf("failed to begin transaction: %w", err)
	}
	defer tx.Rollback()

	// Check if there are any transfer transactions
	var count int
	err = tx.QueryRow("SELECT COUNT(*) FROM transactions WHERE type = 'transfer'").Scan(&count)
	if err != nil {
		return fmt.Errorf("failed to check for transfer transactions: %w", err)
	}
	if count > 0 {
		return fmt.Errorf("cannot rollback: %d transfer transactions exist", count)
	}

	// Create new transactions table without type and transfer_to_account_id
	_, err = tx.Exec(`
		CREATE TABLE transactions_new (
			id TEXT PRIMARY KEY,
			account_id TEXT NOT NULL,
			category_id TEXT,
			amount INTEGER NOT NULL,
			description TEXT,
			date DATETIME NOT NULL,
			fitid TEXT,
			created_at DATETIME NOT NULL,
			updated_at DATETIME NOT NULL,
			FOREIGN KEY (account_id) REFERENCES accounts(id) ON DELETE CASCADE,
			FOREIGN KEY (category_id) REFERENCES categories(id) ON DELETE CASCADE
		)
	`)
	if err != nil {
		return fmt.Errorf("failed to create new transactions table: %w", err)
	}

	// Copy all data
	_, err = tx.Exec(`
		INSERT INTO transactions_new (id, account_id, category_id, amount, description, date, fitid, created_at, updated_at)
		SELECT id, account_id, category_id, amount, description, date, fitid, created_at, updated_at
		FROM transactions
	`)
	if err != nil {
		return fmt.Errorf("failed to copy data: %w", err)
	}

	// Drop old table
	_, err = tx.Exec("DROP TABLE transactions")
	if err != nil {
		return fmt.Errorf("failed to drop old table: %w", err)
	}

	// Rename new table
	_, err = tx.Exec("ALTER TABLE transactions_new RENAME TO transactions")
	if err != nil {
		return fmt.Errorf("failed to rename table: %w", err)
	}

	// Recreate indexes
	_, err = tx.Exec(`
		CREATE INDEX idx_transactions_account_id ON transactions(account_id);
		CREATE INDEX idx_transactions_category_id ON transactions(category_id);
		CREATE INDEX idx_transactions_date ON transactions(date);
		CREATE INDEX idx_transactions_fitid ON transactions(fitid);
	`)
	if err != nil {
		return fmt.Errorf("failed to recreate indexes: %w", err)
	}

	if err := tx.Commit(); err != nil {
		return fmt.Errorf("failed to commit transaction: %w", err)
	}

	return nil
}<|MERGE_RESOLUTION|>--- conflicted
+++ resolved
@@ -30,12 +30,6 @@
 		Down:        rollbackAddFitID,
 	},
 	{
-<<<<<<< HEAD
-		Version:     "003_add_category_groups",
-		Description: "Add category_groups table and group_id to categories for organizing categories into groups",
-		Up:          migrateAddCategoryGroups,
-		Down:        rollbackAddCategoryGroups,
-=======
 		Version:     "003_deprecate_ready_to_assign",
 		Description: "Deprecate ready_to_assign field - now calculated per period instead of global singleton",
 		Up:          migrateDeprecateReadyToAssign,
@@ -46,7 +40,12 @@
 		Description: "Add type and transfer_to_account_id columns for credit card and transfer support",
 		Up:          migrateAddCreditCardSupport,
 		Down:        rollbackAddCreditCardSupport,
->>>>>>> 61ea7a84
+	},
+	{
+		Version:     "005_add_category_groups",
+		Description: "Add category_groups table and group_id to categories for organizing categories into groups",
+		Up:          migrateAddCategoryGroups,
+		Down:        rollbackAddCategoryGroups,
 	},
 }
 
@@ -335,142 +334,6 @@
 	return nil
 }
 
-<<<<<<< HEAD
-// migrateAddCategoryGroups creates the category_groups table and adds group_id to categories
-func migrateAddCategoryGroups(db *sql.DB) error {
-	tx, err := db.Begin()
-	if err != nil {
-		return fmt.Errorf("failed to begin transaction: %w", err)
-	}
-	defer tx.Rollback()
-
-	// Create category_groups table
-	_, err = tx.Exec(`
-		CREATE TABLE IF NOT EXISTS category_groups (
-			id TEXT PRIMARY KEY,
-			name TEXT NOT NULL,
-			type TEXT NOT NULL CHECK(type IN ('income', 'expense')),
-			description TEXT,
-			display_order INTEGER NOT NULL DEFAULT 0,
-			created_at DATETIME NOT NULL,
-			updated_at DATETIME NOT NULL
-		)
-	`)
-	if err != nil {
-		return fmt.Errorf("failed to create category_groups table: %w", err)
-	}
-
-	// Create new categories table with group_id column
-	_, err = tx.Exec(`
-		CREATE TABLE categories_new (
-			id TEXT PRIMARY KEY,
-			name TEXT NOT NULL,
-			type TEXT NOT NULL CHECK(type IN ('income', 'expense')),
-			description TEXT,
-			color TEXT,
-			group_id TEXT,
-			created_at DATETIME NOT NULL,
-			updated_at DATETIME NOT NULL,
-			FOREIGN KEY (group_id) REFERENCES category_groups(id) ON DELETE SET NULL
-		)
-	`)
-	if err != nil {
-		return fmt.Errorf("failed to create new categories table: %w", err)
-	}
-
-	// Copy all data from old table to new table (group_id will be NULL initially)
-	_, err = tx.Exec(`
-		INSERT INTO categories_new (id, name, type, description, color, group_id, created_at, updated_at)
-		SELECT id, name, type, description, color, NULL, created_at, updated_at
-		FROM categories
-	`)
-	if err != nil {
-		return fmt.Errorf("failed to copy data to new categories table: %w", err)
-	}
-
-	// Drop old table
-	_, err = tx.Exec("DROP TABLE categories")
-	if err != nil {
-		return fmt.Errorf("failed to drop old categories table: %w", err)
-	}
-
-	// Rename new table to original name
-	_, err = tx.Exec("ALTER TABLE categories_new RENAME TO categories")
-	if err != nil {
-		return fmt.Errorf("failed to rename new categories table: %w", err)
-	}
-
-	// Create index for group_id
-	_, err = tx.Exec("CREATE INDEX idx_categories_group_id ON categories(group_id)")
-	if err != nil {
-		return fmt.Errorf("failed to create index on group_id: %w", err)
-	}
-
-	if err := tx.Commit(); err != nil {
-		return fmt.Errorf("failed to commit transaction: %w", err)
-	}
-
-	return nil
-}
-
-// rollbackAddCategoryGroups removes the category_groups table and group_id from categories
-func rollbackAddCategoryGroups(db *sql.DB) error {
-	tx, err := db.Begin()
-	if err != nil {
-		return fmt.Errorf("failed to begin transaction: %w", err)
-	}
-	defer tx.Rollback()
-
-	// Create categories table without group_id column
-	_, err = tx.Exec(`
-		CREATE TABLE categories_new (
-			id TEXT PRIMARY KEY,
-			name TEXT NOT NULL,
-			type TEXT NOT NULL CHECK(type IN ('income', 'expense')),
-			description TEXT,
-			color TEXT,
-			created_at DATETIME NOT NULL,
-			updated_at DATETIME NOT NULL
-		)
-	`)
-	if err != nil {
-		return fmt.Errorf("failed to create new categories table: %w", err)
-	}
-
-	// Copy all data from old table to new table (group_id column is dropped)
-	_, err = tx.Exec(`
-		INSERT INTO categories_new (id, name, type, description, color, created_at, updated_at)
-		SELECT id, name, type, description, color, created_at, updated_at
-		FROM categories
-	`)
-	if err != nil {
-		return fmt.Errorf("failed to copy data to new categories table: %w", err)
-	}
-
-	// Drop old table
-	_, err = tx.Exec("DROP TABLE categories")
-	if err != nil {
-		return fmt.Errorf("failed to drop old categories table: %w", err)
-	}
-
-	// Rename new table to original name
-	_, err = tx.Exec("ALTER TABLE categories_new RENAME TO categories")
-	if err != nil {
-		return fmt.Errorf("failed to rename new categories table: %w", err)
-	}
-
-	// Drop category_groups table
-	_, err = tx.Exec("DROP TABLE IF EXISTS category_groups")
-	if err != nil {
-		return fmt.Errorf("failed to drop category_groups table: %w", err)
-	}
-
-	if err := tx.Commit(); err != nil {
-		return fmt.Errorf("failed to commit transaction: %w", err)
-	}
-
-	return nil
-=======
 // migrateDeprecateReadyToAssign sets ready_to_assign to 0 as it's now calculated per-period
 func migrateDeprecateReadyToAssign(db *sql.DB) error {
 	// Just reset the value to 0 - the field will remain for backward compatibility
@@ -500,7 +363,128 @@
 		WHERE id = 'singleton'
 	`)
 	return err
->>>>>>> 61ea7a84
+}
+
+// migrateAddCategoryGroups creates the category_groups table and adds group_id to categories
+func migrateAddCategoryGroups(db *sql.DB) error {
+	tx, err := db.Begin()
+	if err != nil {
+		return fmt.Errorf("failed to begin transaction: %w", err)
+	}
+	defer tx.Rollback()
+
+	// Step 1: Create category_groups table
+	_, err = tx.Exec(`
+		CREATE TABLE IF NOT EXISTS category_groups (
+			id TEXT PRIMARY KEY,
+			name TEXT NOT NULL,
+			type TEXT NOT NULL CHECK(type IN ('income', 'expense')),
+			description TEXT,
+			display_order INTEGER NOT NULL DEFAULT 0,
+			created_at DATETIME NOT NULL,
+			updated_at DATETIME NOT NULL
+		)
+	`)
+	if err != nil {
+		return fmt.Errorf("failed to create category_groups table: %w", err)
+	}
+
+	// Step 2: Add group_id column to categories (if it doesn't exist)
+	// Check if column exists first
+	var columnExists int
+	err = tx.QueryRow("SELECT COUNT(*) FROM pragma_table_info('categories') WHERE name='group_id'").Scan(&columnExists)
+	if err != nil {
+		return fmt.Errorf("failed to check if group_id exists: %w", err)
+	}
+
+	if columnExists == 0 {
+		_, err = tx.Exec("ALTER TABLE categories ADD COLUMN group_id TEXT REFERENCES category_groups(id) ON DELETE SET NULL")
+		if err != nil {
+			return fmt.Errorf("failed to add group_id column: %w", err)
+		}
+
+		// Create index for group_id
+		_, err = tx.Exec("CREATE INDEX IF NOT EXISTS idx_categories_group_id ON categories(group_id)")
+		if err != nil {
+			return fmt.Errorf("failed to create index on group_id: %w", err)
+		}
+	}
+
+	if err := tx.Commit(); err != nil {
+		return fmt.Errorf("failed to commit transaction: %w", err)
+	}
+
+	return nil
+}
+
+// rollbackAddCategoryGroups removes the category_groups table and group_id from categories
+func rollbackAddCategoryGroups(db *sql.DB) error {
+	tx, err := db.Begin()
+	if err != nil {
+		return fmt.Errorf("failed to begin transaction: %w", err)
+	}
+	defer tx.Rollback()
+
+	// Check if group_id column exists
+	var columnExists int
+	err = tx.QueryRow("SELECT COUNT(*) FROM pragma_table_info('categories') WHERE name='group_id'").Scan(&columnExists)
+	if err != nil {
+		return fmt.Errorf("failed to check if group_id exists: %w", err)
+	}
+
+	// If group_id exists, we need to recreate categories table without it
+	if columnExists > 0 {
+		// Create new categories table without group_id column
+		_, err = tx.Exec(`
+			CREATE TABLE categories_new (
+				id TEXT PRIMARY KEY,
+				name TEXT NOT NULL,
+				description TEXT,
+				color TEXT,
+				payment_for_account_id TEXT,
+				created_at DATETIME NOT NULL,
+				updated_at DATETIME NOT NULL,
+				FOREIGN KEY (payment_for_account_id) REFERENCES accounts(id) ON DELETE CASCADE
+			)
+		`)
+		if err != nil {
+			return fmt.Errorf("failed to create new categories table: %w", err)
+		}
+
+		// Copy all data from old table to new table (group_id column is dropped)
+		_, err = tx.Exec(`
+			INSERT INTO categories_new (id, name, description, color, payment_for_account_id, created_at, updated_at)
+			SELECT id, name, description, color, payment_for_account_id, created_at, updated_at
+			FROM categories
+		`)
+		if err != nil {
+			return fmt.Errorf("failed to copy data to new categories table: %w", err)
+		}
+
+		// Drop old table
+		_, err = tx.Exec("DROP TABLE categories")
+		if err != nil {
+			return fmt.Errorf("failed to drop old categories table: %w", err)
+		}
+
+		// Rename new table to original name
+		_, err = tx.Exec("ALTER TABLE categories_new RENAME TO categories")
+		if err != nil {
+			return fmt.Errorf("failed to rename new categories table: %w", err)
+		}
+	}
+
+	// Drop category_groups table
+	_, err = tx.Exec("DROP TABLE IF EXISTS category_groups")
+	if err != nil {
+		return fmt.Errorf("failed to drop category_groups table: %w", err)
+	}
+
+	if err := tx.Commit(); err != nil {
+		return fmt.Errorf("failed to commit transaction: %w", err)
+	}
+
+	return nil
 }
 
 // initMigrationTable creates the schema_migrations table if it doesn't exist
