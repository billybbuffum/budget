package database

import (
	"database/sql"
	"fmt"

	_ "github.com/mattn/go-sqlite3"
)

// NewSQLiteDB creates a new SQLite database connection
func NewSQLiteDB(dbPath string) (*sql.DB, error) {
	db, err := sql.Open("sqlite3", dbPath)
	if err != nil {
		return nil, fmt.Errorf("failed to open database: %w", err)
	}

	// Test the connection
	if err := db.Ping(); err != nil {
		return nil, fmt.Errorf("failed to ping database: %w", err)
	}

	// Enable foreign keys
	if _, err := db.Exec("PRAGMA foreign_keys = ON"); err != nil {
		return nil, fmt.Errorf("failed to enable foreign keys: %w", err)
	}

	// Initialize schema
	if err := initSchema(db); err != nil {
		return nil, fmt.Errorf("failed to initialize schema: %w", err)
	}

	// Run migrations
	if err := RunMigrations(db); err != nil {
		return nil, fmt.Errorf("failed to run migrations: %w", err)
	}

	return db, nil
}

// initSchema creates all necessary tables with the final schema
// This reflects the state after all migrations have been applied
func initSchema(db *sql.DB) error {
	schema := `
	CREATE TABLE IF NOT EXISTS accounts (
		id TEXT PRIMARY KEY,
		name TEXT NOT NULL,
		balance INTEGER NOT NULL,
		type TEXT NOT NULL CHECK(type IN ('checking', 'savings', 'cash', 'credit')),
		created_at DATETIME NOT NULL,
		updated_at DATETIME NOT NULL
	);

	CREATE TABLE IF NOT EXISTS category_groups (
		id TEXT PRIMARY KEY,
		name TEXT NOT NULL,
		description TEXT,
		display_order INTEGER NOT NULL DEFAULT 0,
		created_at DATETIME NOT NULL,
		updated_at DATETIME NOT NULL
	);

	CREATE TABLE IF NOT EXISTS categories (
		id TEXT PRIMARY KEY,
		name TEXT NOT NULL,
		description TEXT,
		color TEXT,
		group_id TEXT NOT NULL,
		payment_for_account_id TEXT,
		group_id TEXT,
		created_at DATETIME NOT NULL,
		updated_at DATETIME NOT NULL,
<<<<<<< HEAD
		FOREIGN KEY (group_id) REFERENCES category_groups(id) ON DELETE RESTRICT,
		FOREIGN KEY (payment_for_account_id) REFERENCES accounts(id) ON DELETE CASCADE
=======
		FOREIGN KEY (payment_for_account_id) REFERENCES accounts(id) ON DELETE CASCADE,
		FOREIGN KEY (group_id) REFERENCES category_groups(id) ON DELETE SET NULL
>>>>>>> f7d7454f
	);

	CREATE TABLE IF NOT EXISTS transactions (
		id TEXT PRIMARY KEY,
		type TEXT NOT NULL DEFAULT 'normal' CHECK(type IN ('normal', 'transfer')),
		account_id TEXT NOT NULL,
		transfer_to_account_id TEXT,
		category_id TEXT,
		amount INTEGER NOT NULL,
		description TEXT,
		date DATETIME NOT NULL,
		fitid TEXT,
		created_at DATETIME NOT NULL,
		updated_at DATETIME NOT NULL,
		FOREIGN KEY (account_id) REFERENCES accounts(id) ON DELETE CASCADE,
		FOREIGN KEY (transfer_to_account_id) REFERENCES accounts(id) ON DELETE CASCADE,
		FOREIGN KEY (category_id) REFERENCES categories(id) ON DELETE CASCADE
	);

	CREATE TABLE IF NOT EXISTS allocations (
		id TEXT PRIMARY KEY,
		category_id TEXT NOT NULL,
		amount INTEGER NOT NULL,
		period TEXT NOT NULL,
		notes TEXT,
		created_at DATETIME NOT NULL,
		updated_at DATETIME NOT NULL,
		FOREIGN KEY (category_id) REFERENCES categories(id) ON DELETE CASCADE,
		UNIQUE(category_id, period)
	);

	CREATE TABLE IF NOT EXISTS budget_state (
		id TEXT PRIMARY KEY,
		ready_to_assign INTEGER NOT NULL DEFAULT 0,
		updated_at DATETIME NOT NULL
	);

	CREATE INDEX IF NOT EXISTS idx_categories_group_id ON categories(group_id);
	CREATE INDEX IF NOT EXISTS idx_transactions_account_id ON transactions(account_id);
	CREATE INDEX IF NOT EXISTS idx_transactions_category_id ON transactions(category_id);
	CREATE INDEX IF NOT EXISTS idx_transactions_date ON transactions(date);
	CREATE INDEX IF NOT EXISTS idx_transactions_fitid ON transactions(fitid);
	CREATE INDEX IF NOT EXISTS idx_transactions_transfer_to_account_id ON transactions(transfer_to_account_id);
	CREATE INDEX IF NOT EXISTS idx_allocations_period ON allocations(period);
	CREATE INDEX IF NOT EXISTS idx_allocations_category_id ON allocations(category_id);
	CREATE INDEX IF NOT EXISTS idx_categories_group_id ON categories(group_id);

	-- Insert default budget state if it doesn't exist
	INSERT OR IGNORE INTO budget_state (id, ready_to_assign, updated_at)
	VALUES ('singleton', 0, datetime('now'));
	`

	_, err := db.Exec(schema)
	return err
}<|MERGE_RESOLUTION|>--- conflicted
+++ resolved
@@ -66,16 +66,10 @@
 		color TEXT,
 		group_id TEXT NOT NULL,
 		payment_for_account_id TEXT,
-		group_id TEXT,
 		created_at DATETIME NOT NULL,
 		updated_at DATETIME NOT NULL,
-<<<<<<< HEAD
 		FOREIGN KEY (group_id) REFERENCES category_groups(id) ON DELETE RESTRICT,
 		FOREIGN KEY (payment_for_account_id) REFERENCES accounts(id) ON DELETE CASCADE
-=======
-		FOREIGN KEY (payment_for_account_id) REFERENCES accounts(id) ON DELETE CASCADE,
-		FOREIGN KEY (group_id) REFERENCES category_groups(id) ON DELETE SET NULL
->>>>>>> f7d7454f
 	);
 
 	CREATE TABLE IF NOT EXISTS transactions (
