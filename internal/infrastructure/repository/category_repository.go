package repository

import (
	"context"
	"database/sql"
	"fmt"

	"github.com/billybbuffum/budget/internal/domain"
)

type categoryRepository struct {
	db *sql.DB
}

// NewCategoryRepository creates a new category repository
func NewCategoryRepository(db *sql.DB) domain.CategoryRepository {
	return &categoryRepository{db: db}
}

func (r *categoryRepository) Create(ctx context.Context, category *domain.Category) error {
	query := `
<<<<<<< HEAD
		INSERT INTO categories (id, name, type, description, color, group_id, created_at, updated_at)
		VALUES (?, ?, ?, ?, ?, ?, ?, ?)
	`
	_, err := r.db.ExecContext(ctx, query,
		category.ID, category.Name, category.Type, category.Description,
		category.Color, category.GroupID, category.CreatedAt, category.UpdatedAt)
=======
		INSERT INTO categories (id, name, description, color, payment_for_account_id, created_at, updated_at)
		VALUES (?, ?, ?, ?, ?, ?, ?)
	`
	_, err := r.db.ExecContext(ctx, query,
		category.ID, category.Name, category.Description,
		category.Color, category.PaymentForAccountID, category.CreatedAt, category.UpdatedAt)
>>>>>>> 61ea7a84
	if err != nil {
		return fmt.Errorf("failed to create category: %w", err)
	}
	return nil
}

func (r *categoryRepository) GetByID(ctx context.Context, id string) (*domain.Category, error) {
	query := `
<<<<<<< HEAD
		SELECT id, name, type, description, color, group_id, created_at, updated_at
=======
		SELECT id, name, description, color, payment_for_account_id, created_at, updated_at
>>>>>>> 61ea7a84
		FROM categories
		WHERE id = ?
	`
	category := &domain.Category{}
	var paymentForAccountID sql.NullString
	err := r.db.QueryRowContext(ctx, query, id).Scan(
<<<<<<< HEAD
		&category.ID, &category.Name, &category.Type, &category.Description,
		&category.Color, &category.GroupID, &category.CreatedAt, &category.UpdatedAt)
=======
		&category.ID, &category.Name, &category.Description,
		&category.Color, &paymentForAccountID, &category.CreatedAt, &category.UpdatedAt)
>>>>>>> 61ea7a84
	if err == sql.ErrNoRows {
		return nil, fmt.Errorf("category not found")
	}
	if err != nil {
		return nil, fmt.Errorf("failed to get category: %w", err)
	}
	if paymentForAccountID.Valid {
		category.PaymentForAccountID = &paymentForAccountID.String
	}
	return category, nil
}

func (r *categoryRepository) List(ctx context.Context) ([]*domain.Category, error) {
	query := `
<<<<<<< HEAD
		SELECT id, name, type, description, color, group_id, created_at, updated_at
=======
		SELECT id, name, description, color, payment_for_account_id, created_at, updated_at
>>>>>>> 61ea7a84
		FROM categories
		ORDER BY name
	`
	rows, err := r.db.QueryContext(ctx, query)
	if err != nil {
		return nil, fmt.Errorf("failed to list categories: %w", err)
	}
	defer rows.Close()

	var categories []*domain.Category
	for rows.Next() {
		category := &domain.Category{}
<<<<<<< HEAD
		if err := rows.Scan(&category.ID, &category.Name, &category.Type,
			&category.Description, &category.Color, &category.GroupID, &category.CreatedAt, &category.UpdatedAt); err != nil {
			return nil, fmt.Errorf("failed to scan category: %w", err)
		}
		categories = append(categories, category)
	}
	return categories, nil
}

func (r *categoryRepository) ListByType(ctx context.Context, categoryType domain.CategoryType) ([]*domain.Category, error) {
	query := `
		SELECT id, name, type, description, color, group_id, created_at, updated_at
		FROM categories
		WHERE type = ?
		ORDER BY name
	`
	rows, err := r.db.QueryContext(ctx, query, categoryType)
	if err != nil {
		return nil, fmt.Errorf("failed to list categories by type: %w", err)
	}
	defer rows.Close()

	var categories []*domain.Category
	for rows.Next() {
		category := &domain.Category{}
		if err := rows.Scan(&category.ID, &category.Name, &category.Type,
			&category.Description, &category.Color, &category.GroupID, &category.CreatedAt, &category.UpdatedAt); err != nil {
			return nil, fmt.Errorf("failed to scan category: %w", err)
		}
		categories = append(categories, category)
	}
	return categories, nil
}

func (r *categoryRepository) ListByGroup(ctx context.Context, groupID string) ([]*domain.Category, error) {
	query := `
		SELECT id, name, type, description, color, group_id, created_at, updated_at
		FROM categories
		WHERE group_id = ?
		ORDER BY name
	`
	rows, err := r.db.QueryContext(ctx, query, groupID)
	if err != nil {
		return nil, fmt.Errorf("failed to list categories by group: %w", err)
	}
	defer rows.Close()

	var categories []*domain.Category
	for rows.Next() {
		category := &domain.Category{}
		if err := rows.Scan(&category.ID, &category.Name, &category.Type,
			&category.Description, &category.Color, &category.GroupID, &category.CreatedAt, &category.UpdatedAt); err != nil {
			return nil, fmt.Errorf("failed to scan category: %w", err)
=======
		var paymentForAccountID sql.NullString
		if err := rows.Scan(&category.ID, &category.Name,
			&category.Description, &category.Color, &paymentForAccountID, &category.CreatedAt, &category.UpdatedAt); err != nil {
			return nil, fmt.Errorf("failed to scan category: %w", err)
		}
		if paymentForAccountID.Valid {
			category.PaymentForAccountID = &paymentForAccountID.String
>>>>>>> 61ea7a84
		}
		categories = append(categories, category)
	}
	return categories, nil
}

func (r *categoryRepository) Update(ctx context.Context, category *domain.Category) error {
	query := `
		UPDATE categories
<<<<<<< HEAD
		SET name = ?, type = ?, description = ?, color = ?, group_id = ?, updated_at = ?
		WHERE id = ?
	`
	result, err := r.db.ExecContext(ctx, query,
		category.Name, category.Type, category.Description,
		category.Color, category.GroupID, category.UpdatedAt, category.ID)
=======
		SET name = ?, description = ?, color = ?, payment_for_account_id = ?, updated_at = ?
		WHERE id = ?
	`
	result, err := r.db.ExecContext(ctx, query,
		category.Name, category.Description,
		category.Color, category.PaymentForAccountID, category.UpdatedAt, category.ID)
>>>>>>> 61ea7a84
	if err != nil {
		return fmt.Errorf("failed to update category: %w", err)
	}
	rows, err := result.RowsAffected()
	if err != nil {
		return fmt.Errorf("failed to get rows affected: %w", err)
	}
	if rows == 0 {
		return fmt.Errorf("category not found")
	}
	return nil
}

func (r *categoryRepository) GetPaymentCategoryByAccountID(ctx context.Context, accountID string) (*domain.Category, error) {
	query := `
		SELECT id, name, description, color, payment_for_account_id, created_at, updated_at
		FROM categories
		WHERE payment_for_account_id = ?
	`
	category := &domain.Category{}
	var paymentForAccountID sql.NullString
	err := r.db.QueryRowContext(ctx, query, accountID).Scan(
		&category.ID, &category.Name, &category.Description,
		&category.Color, &paymentForAccountID, &category.CreatedAt, &category.UpdatedAt)
	if err == sql.ErrNoRows {
		return nil, fmt.Errorf("payment category not found for account")
	}
	if err != nil {
		return nil, fmt.Errorf("failed to get payment category: %w", err)
	}
	if paymentForAccountID.Valid {
		category.PaymentForAccountID = &paymentForAccountID.String
	}
	return category, nil
}

func (r *categoryRepository) Delete(ctx context.Context, id string) error {
	query := `DELETE FROM categories WHERE id = ?`
	result, err := r.db.ExecContext(ctx, query, id)
	if err != nil {
		return fmt.Errorf("failed to delete category: %w", err)
	}
	rows, err := result.RowsAffected()
	if err != nil {
		return fmt.Errorf("failed to get rows affected: %w", err)
	}
	if rows == 0 {
		return fmt.Errorf("category not found")
	}
	return nil
}<|MERGE_RESOLUTION|>--- conflicted
+++ resolved
@@ -19,21 +19,12 @@
 
 func (r *categoryRepository) Create(ctx context.Context, category *domain.Category) error {
 	query := `
-<<<<<<< HEAD
-		INSERT INTO categories (id, name, type, description, color, group_id, created_at, updated_at)
+		INSERT INTO categories (id, name, description, color, group_id, payment_for_account_id, created_at, updated_at)
 		VALUES (?, ?, ?, ?, ?, ?, ?, ?)
 	`
 	_, err := r.db.ExecContext(ctx, query,
-		category.ID, category.Name, category.Type, category.Description,
-		category.Color, category.GroupID, category.CreatedAt, category.UpdatedAt)
-=======
-		INSERT INTO categories (id, name, description, color, payment_for_account_id, created_at, updated_at)
-		VALUES (?, ?, ?, ?, ?, ?, ?)
-	`
-	_, err := r.db.ExecContext(ctx, query,
 		category.ID, category.Name, category.Description,
-		category.Color, category.PaymentForAccountID, category.CreatedAt, category.UpdatedAt)
->>>>>>> 61ea7a84
+		category.Color, category.GroupID, category.PaymentForAccountID, category.CreatedAt, category.UpdatedAt)
 	if err != nil {
 		return fmt.Errorf("failed to create category: %w", err)
 	}
@@ -42,29 +33,49 @@
 
 func (r *categoryRepository) GetByID(ctx context.Context, id string) (*domain.Category, error) {
 	query := `
-<<<<<<< HEAD
-		SELECT id, name, type, description, color, group_id, created_at, updated_at
-=======
-		SELECT id, name, description, color, payment_for_account_id, created_at, updated_at
->>>>>>> 61ea7a84
+		SELECT id, name, description, color, group_id, payment_for_account_id, created_at, updated_at
 		FROM categories
 		WHERE id = ?
 	`
 	category := &domain.Category{}
-	var paymentForAccountID sql.NullString
+	var groupID, paymentForAccountID sql.NullString
 	err := r.db.QueryRowContext(ctx, query, id).Scan(
-<<<<<<< HEAD
-		&category.ID, &category.Name, &category.Type, &category.Description,
-		&category.Color, &category.GroupID, &category.CreatedAt, &category.UpdatedAt)
-=======
 		&category.ID, &category.Name, &category.Description,
-		&category.Color, &paymentForAccountID, &category.CreatedAt, &category.UpdatedAt)
->>>>>>> 61ea7a84
+		&category.Color, &groupID, &paymentForAccountID, &category.CreatedAt, &category.UpdatedAt)
 	if err == sql.ErrNoRows {
 		return nil, fmt.Errorf("category not found")
 	}
 	if err != nil {
 		return nil, fmt.Errorf("failed to get category: %w", err)
+	}
+	if groupID.Valid {
+		category.GroupID = &groupID.String
+	}
+	if paymentForAccountID.Valid {
+		category.PaymentForAccountID = &paymentForAccountID.String
+	}
+	return category, nil
+}
+
+func (r *categoryRepository) GetPaymentCategoryByAccountID(ctx context.Context, accountID string) (*domain.Category, error) {
+	query := `
+		SELECT id, name, description, color, group_id, payment_for_account_id, created_at, updated_at
+		FROM categories
+		WHERE payment_for_account_id = ?
+	`
+	category := &domain.Category{}
+	var groupID, paymentForAccountID sql.NullString
+	err := r.db.QueryRowContext(ctx, query, accountID).Scan(
+		&category.ID, &category.Name, &category.Description,
+		&category.Color, &groupID, &paymentForAccountID, &category.CreatedAt, &category.UpdatedAt)
+	if err == sql.ErrNoRows {
+		return nil, fmt.Errorf("payment category not found for account")
+	}
+	if err != nil {
+		return nil, fmt.Errorf("failed to get payment category: %w", err)
+	}
+	if groupID.Valid {
+		category.GroupID = &groupID.String
 	}
 	if paymentForAccountID.Valid {
 		category.PaymentForAccountID = &paymentForAccountID.String
@@ -74,11 +85,7 @@
 
 func (r *categoryRepository) List(ctx context.Context) ([]*domain.Category, error) {
 	query := `
-<<<<<<< HEAD
-		SELECT id, name, type, description, color, group_id, created_at, updated_at
-=======
-		SELECT id, name, description, color, payment_for_account_id, created_at, updated_at
->>>>>>> 61ea7a84
+		SELECT id, name, description, color, group_id, payment_for_account_id, created_at, updated_at
 		FROM categories
 		ORDER BY name
 	`
@@ -91,35 +98,16 @@
 	var categories []*domain.Category
 	for rows.Next() {
 		category := &domain.Category{}
-<<<<<<< HEAD
-		if err := rows.Scan(&category.ID, &category.Name, &category.Type,
-			&category.Description, &category.Color, &category.GroupID, &category.CreatedAt, &category.UpdatedAt); err != nil {
+		var groupID, paymentForAccountID sql.NullString
+		if err := rows.Scan(&category.ID, &category.Name,
+			&category.Description, &category.Color, &groupID, &paymentForAccountID, &category.CreatedAt, &category.UpdatedAt); err != nil {
 			return nil, fmt.Errorf("failed to scan category: %w", err)
 		}
-		categories = append(categories, category)
-	}
-	return categories, nil
-}
-
-func (r *categoryRepository) ListByType(ctx context.Context, categoryType domain.CategoryType) ([]*domain.Category, error) {
-	query := `
-		SELECT id, name, type, description, color, group_id, created_at, updated_at
-		FROM categories
-		WHERE type = ?
-		ORDER BY name
-	`
-	rows, err := r.db.QueryContext(ctx, query, categoryType)
-	if err != nil {
-		return nil, fmt.Errorf("failed to list categories by type: %w", err)
-	}
-	defer rows.Close()
-
-	var categories []*domain.Category
-	for rows.Next() {
-		category := &domain.Category{}
-		if err := rows.Scan(&category.ID, &category.Name, &category.Type,
-			&category.Description, &category.Color, &category.GroupID, &category.CreatedAt, &category.UpdatedAt); err != nil {
-			return nil, fmt.Errorf("failed to scan category: %w", err)
+		if groupID.Valid {
+			category.GroupID = &groupID.String
+		}
+		if paymentForAccountID.Valid {
+			category.PaymentForAccountID = &paymentForAccountID.String
 		}
 		categories = append(categories, category)
 	}
@@ -128,7 +116,7 @@
 
 func (r *categoryRepository) ListByGroup(ctx context.Context, groupID string) ([]*domain.Category, error) {
 	query := `
-		SELECT id, name, type, description, color, group_id, created_at, updated_at
+		SELECT id, name, description, color, group_id, payment_for_account_id, created_at, updated_at
 		FROM categories
 		WHERE group_id = ?
 		ORDER BY name
@@ -142,18 +130,16 @@
 	var categories []*domain.Category
 	for rows.Next() {
 		category := &domain.Category{}
-		if err := rows.Scan(&category.ID, &category.Name, &category.Type,
-			&category.Description, &category.Color, &category.GroupID, &category.CreatedAt, &category.UpdatedAt); err != nil {
+		var groupID, paymentForAccountID sql.NullString
+		if err := rows.Scan(&category.ID, &category.Name,
+			&category.Description, &category.Color, &groupID, &paymentForAccountID, &category.CreatedAt, &category.UpdatedAt); err != nil {
 			return nil, fmt.Errorf("failed to scan category: %w", err)
-=======
-		var paymentForAccountID sql.NullString
-		if err := rows.Scan(&category.ID, &category.Name,
-			&category.Description, &category.Color, &paymentForAccountID, &category.CreatedAt, &category.UpdatedAt); err != nil {
-			return nil, fmt.Errorf("failed to scan category: %w", err)
+		}
+		if groupID.Valid {
+			category.GroupID = &groupID.String
 		}
 		if paymentForAccountID.Valid {
 			category.PaymentForAccountID = &paymentForAccountID.String
->>>>>>> 61ea7a84
 		}
 		categories = append(categories, category)
 	}
@@ -163,21 +149,12 @@
 func (r *categoryRepository) Update(ctx context.Context, category *domain.Category) error {
 	query := `
 		UPDATE categories
-<<<<<<< HEAD
-		SET name = ?, type = ?, description = ?, color = ?, group_id = ?, updated_at = ?
-		WHERE id = ?
-	`
-	result, err := r.db.ExecContext(ctx, query,
-		category.Name, category.Type, category.Description,
-		category.Color, category.GroupID, category.UpdatedAt, category.ID)
-=======
-		SET name = ?, description = ?, color = ?, payment_for_account_id = ?, updated_at = ?
+		SET name = ?, description = ?, color = ?, group_id = ?, updated_at = ?
 		WHERE id = ?
 	`
 	result, err := r.db.ExecContext(ctx, query,
 		category.Name, category.Description,
-		category.Color, category.PaymentForAccountID, category.UpdatedAt, category.ID)
->>>>>>> 61ea7a84
+		category.Color, category.GroupID, category.UpdatedAt, category.ID)
 	if err != nil {
 		return fmt.Errorf("failed to update category: %w", err)
 	}
@@ -189,29 +166,6 @@
 		return fmt.Errorf("category not found")
 	}
 	return nil
-}
-
-func (r *categoryRepository) GetPaymentCategoryByAccountID(ctx context.Context, accountID string) (*domain.Category, error) {
-	query := `
-		SELECT id, name, description, color, payment_for_account_id, created_at, updated_at
-		FROM categories
-		WHERE payment_for_account_id = ?
-	`
-	category := &domain.Category{}
-	var paymentForAccountID sql.NullString
-	err := r.db.QueryRowContext(ctx, query, accountID).Scan(
-		&category.ID, &category.Name, &category.Description,
-		&category.Color, &paymentForAccountID, &category.CreatedAt, &category.UpdatedAt)
-	if err == sql.ErrNoRows {
-		return nil, fmt.Errorf("payment category not found for account")
-	}
-	if err != nil {
-		return nil, fmt.Errorf("failed to get payment category: %w", err)
-	}
-	if paymentForAccountID.Valid {
-		category.PaymentForAccountID = &paymentForAccountID.String
-	}
-	return category, nil
 }
 
 func (r *categoryRepository) Delete(ctx context.Context, id string) error {
