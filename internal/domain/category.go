package domain

import "time"

// Category represents a budget category for expense tracking and budgeting
// All categories can receive budget allocations
// Income transactions don't require a category - they just increase Ready to Assign
// Payment categories are automatically created for credit card accounts
type Category struct {
<<<<<<< HEAD
	ID          string       `json:"id"`
	Name        string       `json:"name"`
	Type        CategoryType `json:"type"`        // income or expense
	Description string       `json:"description"`
	Color       string       `json:"color"`       // Hex color for UI
	GroupID     *string      `json:"group_id"`    // Optional reference to category group
	CreatedAt   time.Time    `json:"created_at"`
	UpdatedAt   time.Time    `json:"updated_at"`
=======
	ID                  string    `json:"id"`
	Name                string    `json:"name"`
	Description         string    `json:"description"`
	Color               string    `json:"color"`               // Hex color for UI
	PaymentForAccountID *string   `json:"payment_for_account_id,omitempty"` // If set, this is a payment category for a credit card
	CreatedAt           time.Time `json:"created_at"`
	UpdatedAt           time.Time `json:"updated_at"`
>>>>>>> 61ea7a84
}<|MERGE_RESOLUTION|>--- conflicted
+++ resolved
@@ -1,28 +1,27 @@
 package domain
 
 import "time"
+
+// CategoryType represents whether a category group is for income or expenses
+// Note: Individual categories no longer have types, only groups do
+type CategoryType string
+
+const (
+	CategoryTypeIncome  CategoryType = "income"
+	CategoryTypeExpense CategoryType = "expense"
+)
 
 // Category represents a budget category for expense tracking and budgeting
 // All categories can receive budget allocations
 // Income transactions don't require a category - they just increase Ready to Assign
 // Payment categories are automatically created for credit card accounts
 type Category struct {
-<<<<<<< HEAD
-	ID          string       `json:"id"`
-	Name        string       `json:"name"`
-	Type        CategoryType `json:"type"`        // income or expense
-	Description string       `json:"description"`
-	Color       string       `json:"color"`       // Hex color for UI
-	GroupID     *string      `json:"group_id"`    // Optional reference to category group
-	CreatedAt   time.Time    `json:"created_at"`
-	UpdatedAt   time.Time    `json:"updated_at"`
-=======
 	ID                  string    `json:"id"`
 	Name                string    `json:"name"`
 	Description         string    `json:"description"`
-	Color               string    `json:"color"`               // Hex color for UI
+	Color               string    `json:"color"`                            // Hex color for UI
+	GroupID             *string   `json:"group_id,omitempty"`               // Optional reference to category group
 	PaymentForAccountID *string   `json:"payment_for_account_id,omitempty"` // If set, this is a payment category for a credit card
 	CreatedAt           time.Time `json:"created_at"`
 	UpdatedAt           time.Time `json:"updated_at"`
->>>>>>> 61ea7a84
 }