package domain

import (
	"context"
	"time"
)

// AccountRepository defines the interface for account data operations
type AccountRepository interface {
	Create(ctx context.Context, account *Account) error
	GetByID(ctx context.Context, id string) (*Account, error)
	List(ctx context.Context) ([]*Account, error)
	Update(ctx context.Context, account *Account) error
	Delete(ctx context.Context, id string) error
	GetTotalBalance(ctx context.Context) (int64, error)
}

// CategoryRepository defines the interface for category data operations
type CategoryRepository interface {
	Create(ctx context.Context, category *Category) error
	GetByID(ctx context.Context, id string) (*Category, error)
	GetPaymentCategoryByAccountID(ctx context.Context, accountID string) (*Category, error)
	List(ctx context.Context) ([]*Category, error)
<<<<<<< HEAD
	ListByType(ctx context.Context, categoryType CategoryType) ([]*Category, error)
	ListByGroup(ctx context.Context, groupID string) ([]*Category, error)
=======
>>>>>>> 61ea7a84
	Update(ctx context.Context, category *Category) error
	Delete(ctx context.Context, id string) error
}

// CategoryGroupRepository defines the interface for category group data operations
type CategoryGroupRepository interface {
	Create(ctx context.Context, group *CategoryGroup) error
	GetByID(ctx context.Context, id string) (*CategoryGroup, error)
	List(ctx context.Context) ([]*CategoryGroup, error)
	ListByType(ctx context.Context, categoryType CategoryType) ([]*CategoryGroup, error)
	Update(ctx context.Context, group *CategoryGroup) error
	Delete(ctx context.Context, id string) error
}

// TransactionRepository defines the interface for transaction data operations
type TransactionRepository interface {
	Create(ctx context.Context, transaction *Transaction) error
	GetByID(ctx context.Context, id string) (*Transaction, error)
	List(ctx context.Context) ([]*Transaction, error)
	ListByAccount(ctx context.Context, accountID string) ([]*Transaction, error)
	ListByCategory(ctx context.Context, categoryID string) ([]*Transaction, error)
	ListByPeriod(ctx context.Context, startDate, endDate string) ([]*Transaction, error)
	ListUncategorized(ctx context.Context) ([]*Transaction, error)
	GetCategoryActivity(ctx context.Context, categoryID, period string) (int64, error)
	FindDuplicate(ctx context.Context, accountID string, date time.Time, amount int64, description string) (*Transaction, error)
	FindByFitID(ctx context.Context, accountID string, fitID string) (*Transaction, error)
	Update(ctx context.Context, transaction *Transaction) error
	BulkUpdateCategory(ctx context.Context, transactionIDs []string, categoryID *string) error
	Delete(ctx context.Context, id string) error
}

// AllocationRepository defines the interface for allocation data operations
type AllocationRepository interface {
	Create(ctx context.Context, allocation *Allocation) error
	GetByID(ctx context.Context, id string) (*Allocation, error)
	GetByCategoryAndPeriod(ctx context.Context, categoryID, period string) (*Allocation, error)
	ListByPeriod(ctx context.Context, period string) ([]*Allocation, error)
	List(ctx context.Context) ([]*Allocation, error)
	Update(ctx context.Context, allocation *Allocation) error
	Delete(ctx context.Context, id string) error
}

// BudgetStateRepository defines the interface for budget state operations
type BudgetStateRepository interface {
	Get(ctx context.Context) (*BudgetState, error)
	Update(ctx context.Context, state *BudgetState) error
	AdjustReadyToAssign(ctx context.Context, delta int64) error
}<|MERGE_RESOLUTION|>--- conflicted
+++ resolved
@@ -21,11 +21,7 @@
 	GetByID(ctx context.Context, id string) (*Category, error)
 	GetPaymentCategoryByAccountID(ctx context.Context, accountID string) (*Category, error)
 	List(ctx context.Context) ([]*Category, error)
-<<<<<<< HEAD
-	ListByType(ctx context.Context, categoryType CategoryType) ([]*Category, error)
 	ListByGroup(ctx context.Context, groupID string) ([]*Category, error)
-=======
->>>>>>> 61ea7a84
 	Update(ctx context.Context, category *Category) error
 	Delete(ctx context.Context, id string) error
 }
