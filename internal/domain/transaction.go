package domain

import "time"

// TransactionType represents the type of transaction
type TransactionType string

const (
	TransactionTypeNormal   TransactionType = "normal"   // Regular income or expense
	TransactionTypeTransfer TransactionType = "transfer" // Transfer between accounts
)

// Transaction represents a single financial transaction
// Normal transactions:
//   - Positive amounts = Inflows (income) - CategoryID optional
//   - Negative amounts = Outflows (expenses) - CategoryID required
// Transfer transactions:
//   - Move money between accounts
//   - No category needed
//   - Amount is negative on source account
type Transaction struct {
<<<<<<< HEAD
	ID                  string           `json:"id"`
	Type                TransactionType  `json:"type"`                          // normal or transfer
	AccountID           string           `json:"account_id"`                    // Source account
	TransferToAccountID *string          `json:"transfer_to_account_id,omitempty"` // Destination account (transfers only)
	CategoryID          *string          `json:"category_id,omitempty"`         // Category (normal transactions only)
	Amount              int64            `json:"amount"`                        // Amount in cents
	Description         string           `json:"description"`
	Date                time.Time        `json:"date"`
	CreatedAt           time.Time        `json:"created_at"`
	UpdatedAt           time.Time        `json:"updated_at"`
=======
	ID          string    `json:"id"`
	AccountID   string    `json:"account_id"`              // Which account this transaction affects
	CategoryID  *string   `json:"category_id,omitempty"`   // Category for tracking/allocation (nullable for imported transactions)
	Amount      int64     `json:"amount"`                  // Amount in cents (positive=inflow, negative=outflow)
	Description string    `json:"description"`
	Date        time.Time `json:"date"`                    // When the transaction occurred
	FitID       *string   `json:"fitid,omitempty"`         // Financial Institution Transaction ID (for OFX imports, used for duplicate detection)
	CreatedAt   time.Time `json:"created_at"`
	UpdatedAt   time.Time `json:"updated_at"`
>>>>>>> cd90b123
}<|MERGE_RESOLUTION|>--- conflicted
+++ resolved
@@ -19,26 +19,15 @@
 //   - No category needed
 //   - Amount is negative on source account
 type Transaction struct {
-<<<<<<< HEAD
 	ID                  string           `json:"id"`
-	Type                TransactionType  `json:"type"`                          // normal or transfer
-	AccountID           string           `json:"account_id"`                    // Source account
+	Type                TransactionType  `json:"type"`                             // normal or transfer
+	AccountID           string           `json:"account_id"`                       // Source account
 	TransferToAccountID *string          `json:"transfer_to_account_id,omitempty"` // Destination account (transfers only)
-	CategoryID          *string          `json:"category_id,omitempty"`         // Category (normal transactions only)
-	Amount              int64            `json:"amount"`                        // Amount in cents
+	CategoryID          *string          `json:"category_id,omitempty"`            // Category (normal transactions only, nullable for imports)
+	Amount              int64            `json:"amount"`                           // Amount in cents (positive=inflow, negative=outflow)
 	Description         string           `json:"description"`
-	Date                time.Time        `json:"date"`
+	Date                time.Time        `json:"date"`                             // When the transaction occurred
+	FitID               *string          `json:"fitid,omitempty"`                  // Financial Institution Transaction ID (for OFX imports, duplicate detection)
 	CreatedAt           time.Time        `json:"created_at"`
 	UpdatedAt           time.Time        `json:"updated_at"`
-=======
-	ID          string    `json:"id"`
-	AccountID   string    `json:"account_id"`              // Which account this transaction affects
-	CategoryID  *string   `json:"category_id,omitempty"`   // Category for tracking/allocation (nullable for imported transactions)
-	Amount      int64     `json:"amount"`                  // Amount in cents (positive=inflow, negative=outflow)
-	Description string    `json:"description"`
-	Date        time.Time `json:"date"`                    // When the transaction occurred
-	FitID       *string   `json:"fitid,omitempty"`         // Financial Institution Transaction ID (for OFX imports, used for duplicate detection)
-	CreatedAt   time.Time `json:"created_at"`
-	UpdatedAt   time.Time `json:"updated_at"`
->>>>>>> cd90b123
 }