package application

import (
	"context"
	"fmt"
	"time"

	"github.com/billybbuffum/budget/internal/domain"
	"github.com/google/uuid"
)

// TransactionService handles transaction-related business logic
type TransactionService struct {
	transactionRepo   domain.TransactionRepository
	accountRepo       domain.AccountRepository
	categoryRepo      domain.CategoryRepository
	allocationRepo    domain.AllocationRepository
	budgetStateRepo   domain.BudgetStateRepository
}

// NewTransactionService creates a new transaction service
func NewTransactionService(
	transactionRepo domain.TransactionRepository,
	accountRepo domain.AccountRepository,
	categoryRepo domain.CategoryRepository,
	allocationRepo domain.AllocationRepository,
	budgetStateRepo domain.BudgetStateRepository,
) *TransactionService {
	return &TransactionService{
		transactionRepo: transactionRepo,
		accountRepo:     accountRepo,
		categoryRepo:    categoryRepo,
		allocationRepo:  allocationRepo,
		budgetStateRepo: budgetStateRepo,
	}
}

// CreateTransaction creates a new transaction and updates account balance
<<<<<<< HEAD
// Handles three types of transactions:
// 1. Normal income (positive amount): Increases account and Ready to Assign
// 2. Normal expense (negative amount): Decreases account, requires category
// 3. Credit card expense: Decreases card balance, moves budget from expense category to payment category
=======
// Positive amount = inflow (adds to account), Negative amount = outflow (subtracts from account)
// categoryID can be nil for imported transactions that haven't been categorized yet
>>>>>>> cd90b123
func (s *TransactionService) CreateTransaction(ctx context.Context, accountID string, categoryID *string, amount int64, description string, date time.Time) (*domain.Transaction, error) {
	// Validate account exists
	account, err := s.accountRepo.GetByID(ctx, accountID)
	if err != nil {
		return nil, fmt.Errorf("account not found: %w", err)
	}

<<<<<<< HEAD
=======
	// Validate category exists if provided
	if categoryID != nil {
		if _, err := s.categoryRepo.GetByID(ctx, *categoryID); err != nil {
			return nil, fmt.Errorf("category not found: %w", err)
		}
	}

>>>>>>> cd90b123
	if amount == 0 {
		return nil, fmt.Errorf("amount must be non-zero")
	}

	// For expenses (negative amounts), category is required
	if amount < 0 && (categoryID == nil || *categoryID == "") {
		return nil, fmt.Errorf("category is required for expense transactions")
	}

	// Validate category if provided
	if categoryID != nil && *categoryID != "" {
		if _, err := s.categoryRepo.GetByID(ctx, *categoryID); err != nil {
			return nil, fmt.Errorf("category not found: %w", err)
		}
	}

	transaction := &domain.Transaction{
		ID:          uuid.New().String(),
		Type:        domain.TransactionTypeNormal,
		AccountID:   accountID,
		CategoryID:  categoryID,
		Amount:      amount,
		Description: description,
		Date:        date,
		CreatedAt:   time.Now(),
		UpdatedAt:   time.Now(),
	}

	if err := s.transactionRepo.Create(ctx, transaction); err != nil {
		return nil, err
	}

	// Update account balance
	account.Balance += amount
	account.UpdatedAt = time.Now()
	if err := s.accountRepo.Update(ctx, account); err != nil {
		// Rollback transaction creation if balance update fails
		s.transactionRepo.Delete(ctx, transaction.ID)
		return nil, fmt.Errorf("failed to update account balance: %w", err)
	}

	// Handle different transaction types
	if amount > 0 {
		// INCOME: Increase Ready to Assign
		if err := s.budgetStateRepo.AdjustReadyToAssign(ctx, amount); err != nil {
			// Rollback if Ready to Assign update fails
			s.accountRepo.Update(ctx, &domain.Account{
				ID:        account.ID,
				Balance:   account.Balance - amount,
				UpdatedAt: time.Now(),
			})
			s.transactionRepo.Delete(ctx, transaction.ID)
			return nil, fmt.Errorf("failed to adjust ready to assign: %w", err)
		}
	} else if account.Type == domain.AccountTypeCredit && categoryID != nil {
		// CREDIT CARD SPENDING: Move budgeted money from expense category to payment category
		// Get the payment category for this credit card
		paymentCategory, err := s.categoryRepo.GetPaymentCategoryByAccountID(ctx, account.ID)
		if err != nil {
			// Rollback
			s.accountRepo.Update(ctx, &domain.Account{
				ID:        account.ID,
				Balance:   account.Balance - amount,
				UpdatedAt: time.Now(),
			})
			s.transactionRepo.Delete(ctx, transaction.ID)
			return nil, fmt.Errorf("failed to get payment category: %w", err)
		}

		// Get current period (YYYY-MM format)
		period := date.Format("2006-01")

		// Get or create allocation for payment category
		paymentAlloc, err := s.allocationRepo.GetByCategoryAndPeriod(ctx, paymentCategory.ID, period)
		if err != nil {
			// Create new allocation
			paymentAlloc = &domain.Allocation{
				ID:         uuid.New().String(),
				CategoryID: paymentCategory.ID,
				Amount:     -amount, // Negative amount becomes positive allocation
				Period:     period,
				CreatedAt:  time.Now(),
				UpdatedAt:  time.Now(),
			}
			if err := s.allocationRepo.Create(ctx, paymentAlloc); err != nil {
				// Rollback
				s.accountRepo.Update(ctx, &domain.Account{
					ID:        account.ID,
					Balance:   account.Balance - amount,
					UpdatedAt: time.Now(),
				})
				s.transactionRepo.Delete(ctx, transaction.ID)
				return nil, fmt.Errorf("failed to create payment allocation: %w", err)
			}
		} else {
			// Update existing allocation
			paymentAlloc.Amount += -amount // Add the spending amount
			paymentAlloc.UpdatedAt = time.Now()
			if err := s.allocationRepo.Update(ctx, paymentAlloc); err != nil {
				// Rollback
				s.accountRepo.Update(ctx, &domain.Account{
					ID:        account.ID,
					Balance:   account.Balance - amount,
					UpdatedAt: time.Now(),
				})
				s.transactionRepo.Delete(ctx, transaction.ID)
				return nil, fmt.Errorf("failed to update payment allocation: %w", err)
			}
		}
		// Note: We don't decrease Ready to Assign because the money was already allocated
		// to the expense category. The allocation just moved from expense → payment category.
	}
	// For regular expense on non-credit accounts, no special handling needed
	// The money was allocated to the expense category and is now spent

	return transaction, nil
}

// CreateTransfer creates a transfer between two accounts
// Transfers move money between accounts without affecting Ready to Assign
// Amount should be positive (the amount to transfer)
func (s *TransactionService) CreateTransfer(ctx context.Context, fromAccountID, toAccountID string, amount int64, description string, date time.Time) (*domain.Transaction, error) {
	if amount <= 0 {
		return nil, fmt.Errorf("transfer amount must be positive")
	}

	if fromAccountID == toAccountID {
		return nil, fmt.Errorf("cannot transfer to the same account")
	}

	// Validate both accounts exist
	fromAccount, err := s.accountRepo.GetByID(ctx, fromAccountID)
	if err != nil {
		return nil, fmt.Errorf("source account not found: %w", err)
	}

	toAccount, err := s.accountRepo.GetByID(ctx, toAccountID)
	if err != nil {
		return nil, fmt.Errorf("destination account not found: %w", err)
	}

	// Create outbound transaction (negative) from source account
	outboundTxn := &domain.Transaction{
		ID:                  uuid.New().String(),
		Type:                domain.TransactionTypeTransfer,
		AccountID:           fromAccountID,
		TransferToAccountID: &toAccountID,
		Amount:              -amount, // Negative for outbound
		Description:         description,
		Date:                date,
		CreatedAt:           time.Now(),
		UpdatedAt:           time.Now(),
	}

	if err := s.transactionRepo.Create(ctx, outboundTxn); err != nil {
		return nil, err
	}

	// Create inbound transaction (positive) on destination account
	inboundTxn := &domain.Transaction{
		ID:                  uuid.New().String(),
		Type:                domain.TransactionTypeTransfer,
		AccountID:           toAccountID,
		TransferToAccountID: &fromAccountID, // Link back to source
		Amount:              amount, // Positive for inbound
		Description:         description,
		Date:                date,
		CreatedAt:           time.Now(),
		UpdatedAt:           time.Now(),
	}

	if err := s.transactionRepo.Create(ctx, inboundTxn); err != nil {
		// Rollback outbound transaction
		s.transactionRepo.Delete(ctx, outboundTxn.ID)
		return nil, err
	}

	// Update source account balance (decrease)
	fromAccount.Balance -= amount
	fromAccount.UpdatedAt = time.Now()
	if err := s.accountRepo.Update(ctx, fromAccount); err != nil {
		// Rollback both transactions
		s.transactionRepo.Delete(ctx, inboundTxn.ID)
		s.transactionRepo.Delete(ctx, outboundTxn.ID)
		return nil, fmt.Errorf("failed to update source account balance: %w", err)
	}

	// Update destination account balance (increase)
	toAccount.Balance += amount
	toAccount.UpdatedAt = time.Now()
	if err := s.accountRepo.Update(ctx, toAccount); err != nil {
		// Rollback everything
		fromAccount.Balance += amount // Restore source balance
		s.accountRepo.Update(ctx, fromAccount)
		s.transactionRepo.Delete(ctx, inboundTxn.ID)
		s.transactionRepo.Delete(ctx, outboundTxn.ID)
		return nil, fmt.Errorf("failed to update destination account balance: %w", err)
	}

	// Note: We DON'T adjust Ready to Assign because the money just moved between accounts
	// Total money in the system is the same

	// Return the outbound transaction (the one initiated by the user)
	return outboundTxn, nil
}

// GetTransaction retrieves a transaction by ID
func (s *TransactionService) GetTransaction(ctx context.Context, id string) (*domain.Transaction, error) {
	return s.transactionRepo.GetByID(ctx, id)
}

// ListTransactions retrieves all transactions
func (s *TransactionService) ListTransactions(ctx context.Context) ([]*domain.Transaction, error) {
	return s.transactionRepo.List(ctx)
}

// ListTransactionsByAccount retrieves transactions for a specific account
func (s *TransactionService) ListTransactionsByAccount(ctx context.Context, accountID string) ([]*domain.Transaction, error) {
	return s.transactionRepo.ListByAccount(ctx, accountID)
}

// ListTransactionsByCategory retrieves transactions for a specific category
func (s *TransactionService) ListTransactionsByCategory(ctx context.Context, categoryID string) ([]*domain.Transaction, error) {
	return s.transactionRepo.ListByCategory(ctx, categoryID)
}

// ListTransactionsByPeriod retrieves transactions within a date range
func (s *TransactionService) ListTransactionsByPeriod(ctx context.Context, startDate, endDate time.Time) ([]*domain.Transaction, error) {
	return s.transactionRepo.ListByPeriod(ctx, startDate.Format(time.RFC3339), endDate.Format(time.RFC3339))
}

// UpdateTransaction updates an existing transaction and adjusts account balance
func (s *TransactionService) UpdateTransaction(ctx context.Context, id, accountID string, categoryID *string, amount int64, description string, date time.Time) (*domain.Transaction, error) {
	// Get existing transaction
	oldTransaction, err := s.transactionRepo.GetByID(ctx, id)
	if err != nil {
		return nil, err
	}

	// Get old account to reverse balance change
	oldAccount, err := s.accountRepo.GetByID(ctx, oldTransaction.AccountID)
	if err != nil {
		return nil, fmt.Errorf("old account not found: %w", err)
	}

	// Reverse old balance change
	oldAccount.Balance -= oldTransaction.Amount
	oldAccount.UpdatedAt = time.Now()

	// Update transaction fields
	if accountID != "" && accountID != oldTransaction.AccountID {
		// Validate new account exists
		newAccount, err := s.accountRepo.GetByID(ctx, accountID)
		if err != nil {
			return nil, fmt.Errorf("new account not found: %w", err)
		}
		// Update old account (remove old transaction amount)
		if err := s.accountRepo.Update(ctx, oldAccount); err != nil {
			return nil, err
		}
		// Update new account (add new transaction amount)
		newAccount.Balance += amount
		newAccount.UpdatedAt = time.Now()
		if err := s.accountRepo.Update(ctx, newAccount); err != nil {
			return nil, err
		}
		oldTransaction.AccountID = accountID
	} else {
		// Same account, just adjust balance difference
		oldAccount.Balance += amount
		if err := s.accountRepo.Update(ctx, oldAccount); err != nil {
			return nil, err
		}
	}

<<<<<<< HEAD
	// Update category if provided
	if categoryID != nil {
		if *categoryID != "" {
=======
	// Update category if provided (can be nil to clear category)
	if categoryID != nil {
		if *categoryID != "" {
			// Validate category exists if not empty
>>>>>>> cd90b123
			if _, err := s.categoryRepo.GetByID(ctx, *categoryID); err != nil {
				return nil, fmt.Errorf("category not found: %w", err)
			}
		}
		oldTransaction.CategoryID = categoryID
	}

	if amount != 0 {
		// Validate category requirement for expenses
		if amount < 0 && (oldTransaction.CategoryID == nil || *oldTransaction.CategoryID == "") {
			return nil, fmt.Errorf("category is required for expense transactions")
		}
		oldTransaction.Amount = amount
	}

	if description != "" {
		oldTransaction.Description = description
	}

	if !date.IsZero() {
		oldTransaction.Date = date
	}

	oldTransaction.UpdatedAt = time.Now()

	if err := s.transactionRepo.Update(ctx, oldTransaction); err != nil {
		return nil, err
	}

	return oldTransaction, nil
}

// DeleteTransaction deletes a transaction and reverses its effect on account balance
func (s *TransactionService) DeleteTransaction(ctx context.Context, id string) error {
	// Get transaction to know the account and amount
	transaction, err := s.transactionRepo.GetByID(ctx, id)
	if err != nil {
		return err
	}

	// Get account and reverse balance change
	account, err := s.accountRepo.GetByID(ctx, transaction.AccountID)
	if err != nil {
		return fmt.Errorf("account not found: %w", err)
	}

	account.Balance -= transaction.Amount
	account.UpdatedAt = time.Now()

	// Delete transaction first
	if err := s.transactionRepo.Delete(ctx, id); err != nil {
		return err
	}

	// Then update account balance
	if err := s.accountRepo.Update(ctx, account); err != nil {
		return fmt.Errorf("failed to update account balance: %w", err)
	}

	// If this was an income transaction, decrease Ready to Assign
	if transaction.Amount > 0 {
		if err := s.budgetStateRepo.AdjustReadyToAssign(ctx, -transaction.Amount); err != nil {
			return fmt.Errorf("failed to adjust ready to assign: %w", err)
		}
	}

	return nil
}

// ListUncategorizedTransactions retrieves all transactions without a category
func (s *TransactionService) ListUncategorizedTransactions(ctx context.Context) ([]*domain.Transaction, error) {
	return s.transactionRepo.ListUncategorized(ctx)
}

// BulkCategorizeTransactions assigns a category to multiple transactions at once
func (s *TransactionService) BulkCategorizeTransactions(ctx context.Context, transactionIDs []string, categoryID *string) error {
	if len(transactionIDs) == 0 {
		return fmt.Errorf("no transaction IDs provided")
	}

	// Validate category exists if provided
	if categoryID != nil && *categoryID != "" {
		if _, err := s.categoryRepo.GetByID(ctx, *categoryID); err != nil {
			return fmt.Errorf("category not found: %w", err)
		}
	}

	return s.transactionRepo.BulkUpdateCategory(ctx, transactionIDs, categoryID)
}<|MERGE_RESOLUTION|>--- conflicted
+++ resolved
@@ -36,15 +36,10 @@
 }
 
 // CreateTransaction creates a new transaction and updates account balance
-<<<<<<< HEAD
 // Handles three types of transactions:
 // 1. Normal income (positive amount): Increases account and Ready to Assign
 // 2. Normal expense (negative amount): Decreases account, requires category
 // 3. Credit card expense: Decreases card balance, moves budget from expense category to payment category
-=======
-// Positive amount = inflow (adds to account), Negative amount = outflow (subtracts from account)
-// categoryID can be nil for imported transactions that haven't been categorized yet
->>>>>>> cd90b123
 func (s *TransactionService) CreateTransaction(ctx context.Context, accountID string, categoryID *string, amount int64, description string, date time.Time) (*domain.Transaction, error) {
 	// Validate account exists
 	account, err := s.accountRepo.GetByID(ctx, accountID)
@@ -52,16 +47,6 @@
 		return nil, fmt.Errorf("account not found: %w", err)
 	}
 
-<<<<<<< HEAD
-=======
-	// Validate category exists if provided
-	if categoryID != nil {
-		if _, err := s.categoryRepo.GetByID(ctx, *categoryID); err != nil {
-			return nil, fmt.Errorf("category not found: %w", err)
-		}
-	}
-
->>>>>>> cd90b123
 	if amount == 0 {
 		return nil, fmt.Errorf("amount must be non-zero")
 	}
@@ -337,16 +322,9 @@
 		}
 	}
 
-<<<<<<< HEAD
 	// Update category if provided
 	if categoryID != nil {
 		if *categoryID != "" {
-=======
-	// Update category if provided (can be nil to clear category)
-	if categoryID != nil {
-		if *categoryID != "" {
-			// Validate category exists if not empty
->>>>>>> cd90b123
 			if _, err := s.categoryRepo.GetByID(ctx, *categoryID); err != nil {
 				return nil, fmt.Errorf("category not found: %w", err)
 			}
@@ -416,7 +394,7 @@
 	return nil
 }
 
-// ListUncategorizedTransactions retrieves all transactions without a category
+// ListUncategorizedTransactions returns all transactions that don't have a category assigned
 func (s *TransactionService) ListUncategorizedTransactions(ctx context.Context) ([]*domain.Transaction, error) {
 	return s.transactionRepo.ListUncategorized(ctx)
 }
