package application

import (
	"context"
	"fmt"
	"time"

	"github.com/billybbuffum/budget/internal/domain"
	"github.com/google/uuid"
)

// TransactionService handles transaction-related business logic
type TransactionService struct {
	transactionRepo   domain.TransactionRepository
	accountRepo       domain.AccountRepository
	categoryRepo      domain.CategoryRepository
	allocationRepo    domain.AllocationRepository
	budgetStateRepo   domain.BudgetStateRepository
}

// NewTransactionService creates a new transaction service
func NewTransactionService(
	transactionRepo domain.TransactionRepository,
	accountRepo domain.AccountRepository,
	categoryRepo domain.CategoryRepository,
	allocationRepo domain.AllocationRepository,
	budgetStateRepo domain.BudgetStateRepository,
) *TransactionService {
	return &TransactionService{
		transactionRepo: transactionRepo,
		accountRepo:     accountRepo,
		categoryRepo:    categoryRepo,
		allocationRepo:  allocationRepo,
		budgetStateRepo: budgetStateRepo,
	}
}

// CreateTransaction creates a new transaction and updates account balance
// Handles three types of transactions:
// 1. Normal income (positive amount): Increases account and Ready to Assign
// 2. Normal expense (negative amount): Decreases account, requires category
// 3. Credit card expense: Decreases card balance, moves budget from expense category to payment category
func (s *TransactionService) CreateTransaction(ctx context.Context, accountID string, categoryID *string, amount int64, description string, date time.Time) (*domain.Transaction, error) {
	// Validate account exists
	account, err := s.accountRepo.GetByID(ctx, accountID)
	if err != nil {
		return nil, fmt.Errorf("account not found: %w", err)
	}

	if amount == 0 {
		return nil, fmt.Errorf("amount must be non-zero")
	}

	// For expenses (negative amounts), category is required
	if amount < 0 && (categoryID == nil || *categoryID == "") {
		return nil, fmt.Errorf("category is required for expense transactions")
	}

	// Validate category if provided
	if categoryID != nil && *categoryID != "" {
		if _, err := s.categoryRepo.GetByID(ctx, *categoryID); err != nil {
			return nil, fmt.Errorf("category not found: %w", err)
		}
	}

	transaction := &domain.Transaction{
		ID:          uuid.New().String(),
		Type:        domain.TransactionTypeNormal,
		AccountID:   accountID,
		CategoryID:  categoryID,
		Amount:      amount,
		Description: description,
		Date:        date,
		CreatedAt:   time.Now(),
		UpdatedAt:   time.Now(),
	}

	if err := s.transactionRepo.Create(ctx, transaction); err != nil {
		return nil, err
	}

	// Update account balance
	account.Balance += amount
	account.UpdatedAt = time.Now()
	if err := s.accountRepo.Update(ctx, account); err != nil {
		// Rollback transaction creation if balance update fails
		s.transactionRepo.Delete(ctx, transaction.ID)
		return nil, fmt.Errorf("failed to update account balance: %w", err)
	}

<<<<<<< HEAD
	// Handle different transaction types
	if amount > 0 {
		// INCOME: Increase Ready to Assign
		if err := s.budgetStateRepo.AdjustReadyToAssign(ctx, amount); err != nil {
			// Rollback if Ready to Assign update fails
			s.accountRepo.Update(ctx, &domain.Account{
				ID:        account.ID,
				Balance:   account.Balance - amount,
				UpdatedAt: time.Now(),
			})
			s.transactionRepo.Delete(ctx, transaction.ID)
			return nil, fmt.Errorf("failed to adjust ready to assign: %w", err)
		}
	} else if account.Type == domain.AccountTypeCredit && categoryID != nil {
		// CREDIT CARD SPENDING: Move budgeted money from expense category to payment category
		// Only move money that's actually budgeted in the expense category
		// If overspending (spending more than allocated), only move what's available

		// Get the payment category for this credit card
		paymentCategory, err := s.categoryRepo.GetPaymentCategoryByAccountID(ctx, account.ID)
		if err != nil {
			// Rollback
			s.accountRepo.Update(ctx, &domain.Account{
				ID:        account.ID,
				Balance:   account.Balance - amount,
				UpdatedAt: time.Now(),
			})
			s.transactionRepo.Delete(ctx, transaction.ID)
			return nil, fmt.Errorf("failed to get payment category: %w", err)
		}

		// Get current period (YYYY-MM format)
		period := date.Format("2006-01")

		// Get the expense category's allocation to see how much budget is available
		expenseAlloc, err := s.allocationRepo.GetByCategoryAndPeriod(ctx, *categoryID, period)

		// Calculate how much money to move to payment category
		// We only move money that's actually budgeted
		amountToMove := int64(0)

		if err == nil && expenseAlloc != nil && expenseAlloc.Amount > 0 {
			// Get activity (spending) in the expense category for this period
			// BEFORE the current transaction (we need to check what's available NOW)
			startDate := date.AddDate(0, 0, -date.Day()+1) // First day of month
			endDate := startDate.AddDate(0, 1, -1)          // Last day of month

			transactions, err := s.transactionRepo.ListByCategory(ctx, *categoryID)
			if err == nil {
				var totalActivity int64 = 0
				for _, txn := range transactions {
					txnDate := txn.Date
					// Only include transactions BEFORE the one we just created
					// (exclude the current transaction ID)
					if txn.ID != transaction.ID &&
					   (txnDate.After(startDate) || txnDate.Equal(startDate)) &&
					   (txnDate.Before(endDate) || txnDate.Equal(endDate)) {
						totalActivity += txn.Amount
					}
				}

				// Calculate available budget in expense category BEFORE this transaction
				// Available = Allocated + Activity (activity is negative for expenses)
				available := expenseAlloc.Amount + totalActivity

				// Move the minimum of: spending amount or available budget
				spendingAmount := -amount // Convert negative amount to positive
				if available >= spendingAmount {
					// Enough budget available, move full amount
					amountToMove = spendingAmount
				} else if available > 0 {
					// Some budget available, move only what's available
					amountToMove = available
				}
				// If available <= 0, amountToMove stays 0 (no budget to move)
			}
		}
		// If expense category has no allocation, amountToMove stays 0

		// Only update payment category allocation if there's money to move
		if amountToMove > 0 {
			// Get or create allocation for payment category
			paymentAlloc, err := s.allocationRepo.GetByCategoryAndPeriod(ctx, paymentCategory.ID, period)
			if err != nil {
				// Create new allocation
				paymentAlloc = &domain.Allocation{
					ID:         uuid.New().String(),
					CategoryID: paymentCategory.ID,
					Amount:     amountToMove,
					Period:     period,
					CreatedAt:  time.Now(),
					UpdatedAt:  time.Now(),
				}
				if err := s.allocationRepo.Create(ctx, paymentAlloc); err != nil {
					// Rollback
					s.accountRepo.Update(ctx, &domain.Account{
						ID:        account.ID,
						Balance:   account.Balance - amount,
						UpdatedAt: time.Now(),
					})
					s.transactionRepo.Delete(ctx, transaction.ID)
					return nil, fmt.Errorf("failed to create payment allocation: %w", err)
				}
			} else {
				// Update existing allocation
				paymentAlloc.Amount += amountToMove
				paymentAlloc.UpdatedAt = time.Now()
				if err := s.allocationRepo.Update(ctx, paymentAlloc); err != nil {
					// Rollback
					s.accountRepo.Update(ctx, &domain.Account{
						ID:        account.ID,
						Balance:   account.Balance - amount,
						UpdatedAt: time.Now(),
					})
					s.transactionRepo.Delete(ctx, transaction.ID)
					return nil, fmt.Errorf("failed to update payment allocation: %w", err)
				}
			}
		}
		// Note: We don't decrease Ready to Assign because the money was already allocated
		// to the expense category. The allocation just moved from expense → payment category.
	}
	// For regular expense on non-credit accounts, no special handling needed
	// The money was allocated to the expense category and is now spent

=======
>>>>>>> fd743bf5
	return transaction, nil
}

// CreateTransfer creates a transfer between two accounts
// Transfers move money between accounts without affecting Ready to Assign
// Amount should be positive (the amount to transfer)
func (s *TransactionService) CreateTransfer(ctx context.Context, fromAccountID, toAccountID string, amount int64, description string, date time.Time) (*domain.Transaction, error) {
	if amount <= 0 {
		return nil, fmt.Errorf("transfer amount must be positive")
	}

	if fromAccountID == toAccountID {
		return nil, fmt.Errorf("cannot transfer to the same account")
	}

	// Validate both accounts exist
	fromAccount, err := s.accountRepo.GetByID(ctx, fromAccountID)
	if err != nil {
		return nil, fmt.Errorf("source account not found: %w", err)
	}

	toAccount, err := s.accountRepo.GetByID(ctx, toAccountID)
	if err != nil {
		return nil, fmt.Errorf("destination account not found: %w", err)
	}

	// If transferring TO a credit card, check if we should categorize with payment category
	// Only categorize if there's money allocated (don't categorize overpayments)
	var outboundCategoryID *string
	if toAccount.Type == domain.AccountTypeCredit {
		paymentCategory, err := s.categoryRepo.GetPaymentCategoryByAccountID(ctx, toAccountID)
		if err == nil && paymentCategory != nil {
			// Check if payment category has any allocation
			// Get all allocations for this payment category
			allAllocations, err := s.allocationRepo.List(ctx)
			if err == nil {
				var totalAllocated int64
				for _, alloc := range allAllocations {
					if alloc.CategoryID == paymentCategory.ID {
						totalAllocated += alloc.Amount
					}
				}

				// Get all transactions already categorized with this payment category
				allTransactions, err := s.transactionRepo.ListByCategory(ctx, paymentCategory.ID)
				if err == nil {
					var totalSpent int64
					for _, txn := range allTransactions {
						if txn.Amount < 0 {
							totalSpent += -txn.Amount // Convert to positive
						}
					}

					// Available = Allocated - Already Spent
					available := totalAllocated - totalSpent

					// Only categorize if payment <= available
					// This prevents showing negative available when overpaying
					if available >= amount {
						outboundCategoryID = &paymentCategory.ID
					}
				}
			}
		}
	}

	// Create outbound transaction (negative) from source account
	outboundTxn := &domain.Transaction{
		ID:                  uuid.New().String(),
		Type:                domain.TransactionTypeTransfer,
		AccountID:           fromAccountID,
		TransferToAccountID: &toAccountID,
		CategoryID:          outboundCategoryID, // Categorize with payment category if allocated funds available
		Amount:              -amount, // Negative for outbound
		Description:         description,
		Date:                date,
		CreatedAt:           time.Now(),
		UpdatedAt:           time.Now(),
	}

	if err := s.transactionRepo.Create(ctx, outboundTxn); err != nil {
		return nil, err
	}

	// Create inbound transaction (positive) on destination account
	inboundTxn := &domain.Transaction{
		ID:                  uuid.New().String(),
		Type:                domain.TransactionTypeTransfer,
		AccountID:           toAccountID,
		TransferToAccountID: &fromAccountID, // Link back to source
		Amount:              amount, // Positive for inbound
		Description:         description,
		Date:                date,
		CreatedAt:           time.Now(),
		UpdatedAt:           time.Now(),
	}

	if err := s.transactionRepo.Create(ctx, inboundTxn); err != nil {
		// Rollback outbound transaction
		s.transactionRepo.Delete(ctx, outboundTxn.ID)
		return nil, err
	}

	// Update source account balance (decrease)
	fromAccount.Balance -= amount
	fromAccount.UpdatedAt = time.Now()
	if err := s.accountRepo.Update(ctx, fromAccount); err != nil {
		// Rollback both transactions
		s.transactionRepo.Delete(ctx, inboundTxn.ID)
		s.transactionRepo.Delete(ctx, outboundTxn.ID)
		return nil, fmt.Errorf("failed to update source account balance: %w", err)
	}

	// Update destination account balance (increase)
	toAccount.Balance += amount
	toAccount.UpdatedAt = time.Now()
	if err := s.accountRepo.Update(ctx, toAccount); err != nil {
		// Rollback everything
		fromAccount.Balance += amount // Restore source balance
		s.accountRepo.Update(ctx, fromAccount)
		s.transactionRepo.Delete(ctx, inboundTxn.ID)
		s.transactionRepo.Delete(ctx, outboundTxn.ID)
		return nil, fmt.Errorf("failed to update destination account balance: %w", err)
	}

	// Note: We DON'T adjust Ready to Assign because the money just moved between accounts
	// Total money in the system is the same

	// Return the outbound transaction (the one initiated by the user)
	return outboundTxn, nil
}

// GetTransaction retrieves a transaction by ID
func (s *TransactionService) GetTransaction(ctx context.Context, id string) (*domain.Transaction, error) {
	return s.transactionRepo.GetByID(ctx, id)
}

// ListTransactions retrieves all transactions
func (s *TransactionService) ListTransactions(ctx context.Context) ([]*domain.Transaction, error) {
	return s.transactionRepo.List(ctx)
}

// ListTransactionsByAccount retrieves transactions for a specific account
func (s *TransactionService) ListTransactionsByAccount(ctx context.Context, accountID string) ([]*domain.Transaction, error) {
	return s.transactionRepo.ListByAccount(ctx, accountID)
}

// ListTransactionsByCategory retrieves transactions for a specific category
func (s *TransactionService) ListTransactionsByCategory(ctx context.Context, categoryID string) ([]*domain.Transaction, error) {
	return s.transactionRepo.ListByCategory(ctx, categoryID)
}

// ListTransactionsByPeriod retrieves transactions within a date range
func (s *TransactionService) ListTransactionsByPeriod(ctx context.Context, startDate, endDate time.Time) ([]*domain.Transaction, error) {
	return s.transactionRepo.ListByPeriod(ctx, startDate.Format(time.RFC3339), endDate.Format(time.RFC3339))
}

// UpdateTransaction updates an existing transaction and adjusts account balance
func (s *TransactionService) UpdateTransaction(ctx context.Context, id, accountID string, categoryID *string, amount int64, description string, date time.Time) (*domain.Transaction, error) {
	// Get existing transaction
	oldTransaction, err := s.transactionRepo.GetByID(ctx, id)
	if err != nil {
		return nil, err
	}

	// Get old account to reverse balance change
	oldAccount, err := s.accountRepo.GetByID(ctx, oldTransaction.AccountID)
	if err != nil {
		return nil, fmt.Errorf("old account not found: %w", err)
	}

	// Reverse old balance change
	oldAccount.Balance -= oldTransaction.Amount
	oldAccount.UpdatedAt = time.Now()

	// Update transaction fields
	if accountID != "" && accountID != oldTransaction.AccountID {
		// Validate new account exists
		newAccount, err := s.accountRepo.GetByID(ctx, accountID)
		if err != nil {
			return nil, fmt.Errorf("new account not found: %w", err)
		}
		// Update old account (remove old transaction amount)
		if err := s.accountRepo.Update(ctx, oldAccount); err != nil {
			return nil, err
		}
		// Update new account (add new transaction amount)
		newAccount.Balance += amount
		newAccount.UpdatedAt = time.Now()
		if err := s.accountRepo.Update(ctx, newAccount); err != nil {
			return nil, err
		}
		oldTransaction.AccountID = accountID
	} else {
		// Same account, just adjust balance difference
		oldAccount.Balance += amount
		if err := s.accountRepo.Update(ctx, oldAccount); err != nil {
			return nil, err
		}
	}

	// Update category if provided
	if categoryID != nil {
		if *categoryID != "" {
			if _, err := s.categoryRepo.GetByID(ctx, *categoryID); err != nil {
				return nil, fmt.Errorf("category not found: %w", err)
			}
		}
		oldTransaction.CategoryID = categoryID
	}

	if amount != 0 {
		// Validate category requirement for expenses
		if amount < 0 && (oldTransaction.CategoryID == nil || *oldTransaction.CategoryID == "") {
			return nil, fmt.Errorf("category is required for expense transactions")
		}
		oldTransaction.Amount = amount
	}

	if description != "" {
		oldTransaction.Description = description
	}

	if !date.IsZero() {
		oldTransaction.Date = date
	}

	oldTransaction.UpdatedAt = time.Now()

	if err := s.transactionRepo.Update(ctx, oldTransaction); err != nil {
		return nil, err
	}

	return oldTransaction, nil
}

// DeleteTransaction deletes a transaction and reverses its effect on account balance
func (s *TransactionService) DeleteTransaction(ctx context.Context, id string) error {
	// Get transaction to know the account and amount
	transaction, err := s.transactionRepo.GetByID(ctx, id)
	if err != nil {
		return err
	}

	// Get account and reverse balance change
	account, err := s.accountRepo.GetByID(ctx, transaction.AccountID)
	if err != nil {
		return fmt.Errorf("account not found: %w", err)
	}

	account.Balance -= transaction.Amount
	account.UpdatedAt = time.Now()

	// Delete transaction first
	if err := s.transactionRepo.Delete(ctx, id); err != nil {
		return err
	}

	// Then update account balance
	if err := s.accountRepo.Update(ctx, account); err != nil {
		return fmt.Errorf("failed to update account balance: %w", err)
	}

	return nil
}

// ListUncategorizedTransactions returns all transactions that don't have a category assigned
func (s *TransactionService) ListUncategorizedTransactions(ctx context.Context) ([]*domain.Transaction, error) {
	return s.transactionRepo.ListUncategorized(ctx)
}

// BulkCategorizeTransactions assigns a category to multiple transactions at once
func (s *TransactionService) BulkCategorizeTransactions(ctx context.Context, transactionIDs []string, categoryID *string) error {
	if len(transactionIDs) == 0 {
		return fmt.Errorf("no transaction IDs provided")
	}

	// Validate category exists if provided
	if categoryID != nil && *categoryID != "" {
		if _, err := s.categoryRepo.GetByID(ctx, *categoryID); err != nil {
			return fmt.Errorf("category not found: %w", err)
		}
	}

	return s.transactionRepo.BulkUpdateCategory(ctx, transactionIDs, categoryID)
}<|MERGE_RESOLUTION|>--- conflicted
+++ resolved
@@ -88,25 +88,9 @@
 		return nil, fmt.Errorf("failed to update account balance: %w", err)
 	}
 
-<<<<<<< HEAD
-	// Handle different transaction types
-	if amount > 0 {
-		// INCOME: Increase Ready to Assign
-		if err := s.budgetStateRepo.AdjustReadyToAssign(ctx, amount); err != nil {
-			// Rollback if Ready to Assign update fails
-			s.accountRepo.Update(ctx, &domain.Account{
-				ID:        account.ID,
-				Balance:   account.Balance - amount,
-				UpdatedAt: time.Now(),
-			})
-			s.transactionRepo.Delete(ctx, transaction.ID)
-			return nil, fmt.Errorf("failed to adjust ready to assign: %w", err)
-		}
-	} else if account.Type == domain.AccountTypeCredit && categoryID != nil {
-		// CREDIT CARD SPENDING: Move budgeted money from expense category to payment category
-		// Only move money that's actually budgeted in the expense category
-		// If overspending (spending more than allocated), only move what's available
-
+	// CREDIT CARD SPENDING: Move budgeted money from expense category to payment category
+	// Only move money that's actually budgeted in the expense category
+	if account.Type == domain.AccountTypeCredit && categoryID != nil && amount < 0 {
 		// Get the payment category for this credit card
 		paymentCategory, err := s.categoryRepo.GetPaymentCategoryByAccountID(ctx, account.ID)
 		if err != nil {
@@ -144,8 +128,8 @@
 					// Only include transactions BEFORE the one we just created
 					// (exclude the current transaction ID)
 					if txn.ID != transaction.ID &&
-					   (txnDate.After(startDate) || txnDate.Equal(startDate)) &&
-					   (txnDate.Before(endDate) || txnDate.Equal(endDate)) {
+						(txnDate.After(startDate) || txnDate.Equal(startDate)) &&
+						(txnDate.Before(endDate) || txnDate.Equal(endDate)) {
 						totalActivity += txn.Amount
 					}
 				}
@@ -208,14 +192,8 @@
 				}
 			}
 		}
-		// Note: We don't decrease Ready to Assign because the money was already allocated
-		// to the expense category. The allocation just moved from expense → payment category.
-	}
-	// For regular expense on non-credit accounts, no special handling needed
-	// The money was allocated to the expense category and is now spent
-
-=======
->>>>>>> fd743bf5
+	}
+
 	return transaction, nil
 }
 
