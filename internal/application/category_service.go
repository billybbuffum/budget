--- conflicted
+++ resolved
@@ -20,11 +20,7 @@
 }
 
 // CreateCategory creates a new category
-<<<<<<< HEAD
-func (s *CategoryService) CreateCategory(ctx context.Context, name string, categoryType domain.CategoryType, description, color string, groupID *string) (*domain.Category, error) {
-=======
-func (s *CategoryService) CreateCategory(ctx context.Context, name, description, color string) (*domain.Category, error) {
->>>>>>> 61ea7a84
+func (s *CategoryService) CreateCategory(ctx context.Context, name, description, color string, groupID *string) (*domain.Category, error) {
 	if name == "" {
 		return nil, fmt.Errorf("category name is required")
 	}
@@ -57,11 +53,7 @@
 }
 
 // UpdateCategory updates an existing category
-<<<<<<< HEAD
-func (s *CategoryService) UpdateCategory(ctx context.Context, id, name string, categoryType domain.CategoryType, description, color string, groupID *string) (*domain.Category, error) {
-=======
-func (s *CategoryService) UpdateCategory(ctx context.Context, id, name, description, color string) (*domain.Category, error) {
->>>>>>> 61ea7a84
+func (s *CategoryService) UpdateCategory(ctx context.Context, id, name, description, color string, groupID *string) (*domain.Category, error) {
 	category, err := s.categoryRepo.GetByID(ctx, id)
 	if err != nil {
 		return nil, err
